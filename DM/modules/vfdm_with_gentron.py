import os
import math
import torch
import torch.nn as nn
import torch.nn.functional as F_torch
import yaml
from einops import rearrange, repeat
from LFAE.modules.generator import Generator
from LFAE.modules.bg_motion_predictor import BGMotionPredictor
from LFAE.modules.region_predictor import RegionPredictor
from DM.modules.vfd import GaussianDiffusion

class SinusoidalPosEmb(nn.Module):
    def __init__(self, dim):
        super().__init__()
        self.dim = dim

    def forward(self, x):  # x: [B]
        half = self.dim // 2
        freqs = torch.exp(-math.log(10000) * torch.arange(half, device=x.device) / (half - 1))
        args = x[:, None] * freqs[None]
        return torch.cat([args.sin(), args.cos()], dim=-1)


def modulate(x, shift, scale):
    return x * (1 + scale.unsqueeze(1)) + shift.unsqueeze(1)

class LinformerAttention(nn.Module):
    def __init__(self, seq_len, dim, n_heads, k):
        super().__init__()
        assert dim % n_heads == 0, "dim must be divisible by n_heads"
        self.n_heads = n_heads
        self.scale = (dim // n_heads) ** -0.5
        self.qw = nn.Linear(dim, dim)
        self.kw = nn.Linear(dim, dim)
        self.vw = nn.Linear(dim, dim)
        self.E = nn.Parameter(torch.randn(seq_len, k))
        self.F = nn.Parameter(torch.randn(seq_len, k))
        self.ow = nn.Linear(dim, dim)

    def forward(self, x):
        if x.dim() != 3:
            raise ValueError(f"Expected 3D input (B, L, D), but got {x.shape}")

        q = self.qw(x)  # [B, L, D]
        k = self.kw(x)  # [B, L, D]
        v = self.vw(x)  # [B, L, D]

        B, L, D = q.shape
        H = self.n_heads
        Dh = D // H

        q = q.view(B, L, H, Dh).transpose(1, 2)                    # [B, H, L, Dh]
        k = k.view(B, L, H, Dh).transpose(1, 2).transpose(-1, -2)  # [B, H, Dh, L]
        v = v.view(B, L, H, Dh).transpose(1, 2)                    # [B, H, L, Dh]

        attn = torch.softmax(torch.matmul(q, k) * self.scale, dim=-1)  # [B, H, L, L]
        out = torch.matmul(attn, v)                                    # [B, H, L, Dh]
        out = out.transpose(1, 2).contiguous().view(B, L, D)           # [B, L, D]
        return self.ow(out)


class TransformerBlock(nn.Module):
    def __init__(self, seq_len, dim, heads, mlp_dim, k):
        super().__init__()
        self.ln1 = nn.LayerNorm(dim)
        self.attn = LinformerAttention(seq_len, dim, heads, k)
        self.ln2 = nn.LayerNorm(dim)
        self.mlp = nn.Sequential(
            nn.Linear(dim, mlp_dim),
            nn.GELU(),
            nn.Linear(mlp_dim, dim)
        )
        self.gamma_1 = nn.Linear(dim, dim)
        self.beta_1  = nn.Linear(dim, dim)
        self.gamma_2 = nn.Linear(dim, dim)
        self.beta_2  = nn.Linear(dim, dim)
        self.scale_1 = nn.Linear(dim, dim)  # gate for attn branch
        self.scale_2 = nn.Linear(dim, dim)  # gate for mlp branch
        self._init_weights()

    def _init_weights(self):
        nn.init.zeros_(self.gamma_1.weight); nn.init.zeros_(self.gamma_1.bias)
        nn.init.zeros_(self.beta_1.weight);  nn.init.zeros_(self.beta_1.bias)
        nn.init.zeros_(self.gamma_2.weight); nn.init.zeros_(self.gamma_2.bias)
        nn.init.zeros_(self.beta_2.weight);  nn.init.zeros_(self.beta_2.bias)
        nn.init.zeros_(self.scale_1.weight); nn.init.ones_(self.scale_1.bias)
        nn.init.zeros_(self.scale_2.weight); nn.init.ones_(self.scale_2.bias)

    def forward(self, x, c):
        scale_msa = self.gamma_1(c)  # [B*, D]
        shift_msa = self.beta_1(c)   # [B*, D]
        scale_mlp = self.gamma_2(c)  # [B*, D]
        shift_mlp = self.beta_2(c)   # [B*, D]

        gate_msa = self.scale_1(c).unsqueeze(1)  # [B*, 1, D]
        gate_mlp = self.scale_2(c).unsqueeze(1)  # [B*, 1, D]

        x = self.attn(modulate(self.ln1(x), shift_msa, scale_msa)) * gate_msa + x
        x = self.mlp(modulate(self.ln2(x), shift_mlp, scale_mlp)) * gate_mlp + x
        return x


class DiffusionTransformer(nn.Module):
    def __init__(self, dim, depth, heads, mlp_dim, time_emb_dim, out_channels, in_channels, seq_k=64):
        super().__init__()
        self.dim = dim
        self.out_channels = out_channels
        self.kernel, self.padding = (1, 7, 7), (0, 3, 3)
        self.time_mlp = nn.Sequential(
            SinusoidalPosEmb(time_emb_dim),
            nn.Linear(time_emb_dim, dim)
        )
        self.to_patch = nn.Conv3d(in_channels, dim, self.kernel, padding=self.padding)
        self.to_out = nn.Conv3d(dim, out_channels, 1)
        self.blocks = nn.ModuleList([])
        self.seq_k = seq_k
        self.heads = heads
        self.temp_attn = nn.MultiheadAttention(dim, heads, batch_first=True)
        self.register_buffer('null_cond_mask', torch.tensor([], dtype=torch.bool), persistent=False)
<<<<<<< HEAD
        self.cond_proj = nn.Linear(256, dim)
=======
        self.cond_proj = None
>>>>>>> 9e6be212

    def build_blocks(self, seq_len):
        self.blocks = nn.ModuleList([
            TransformerBlock(seq_len=seq_len, dim=self.dim, heads=self.heads, mlp_dim=self.dim * 4, k=self.seq_k)
            for _ in range(3)
        ])

    def forward(self, x, t, cond=None, *args, **kwargs):
        B, C, F, H, W = x.shape
        device = x.device

        x = self.to_patch(x)                            # [B, D, F, H, W]
        x = rearrange(x, 'b d f h w -> (b f) (h w) d')  # [B*F, L, D]

        t = t.to(device)
        t_emb = self.time_mlp(t)                        # [B, D]
        t_emb = repeat(t_emb, 'b d -> (b f) d', f=F)    # [B*F, D]

        if cond is not None:
<<<<<<< HEAD
            # cond: [B, 256, F, H, W]
            cond = cond.mean(dim=2)                                  # [B, 256, H, W]
            cond = rearrange(cond, 'b d h w -> b d (h w)')            # [B, 256, H*W]
            cond = F_torch.adaptive_avg_pool1d(cond, 1).squeeze(-1)   # [B, 256]
            cond = self.cond_proj(cond)                               # [B, dim]
            cond = repeat(cond, 'b d -> (b f) d', f=F)                # [B*F, dim]
=======
            if cond.dim() == 5:
                cond = cond.mean(dim=2)                             # [B, C, H, W]
                cond = rearrange(cond, 'b d h w -> b d (h w)')
                cond = F_torch.adaptive_avg_pool1d(cond, 1).squeeze(-1)
            elif cond.dim() == 4:
                cond = rearrange(cond, 'b d h w -> b d (h w)')
                cond = F_torch.adaptive_avg_pool1d(cond, 1).squeeze(-1)
            elif cond.dim() == 3:
                cond = F_torch.adaptive_avg_pool1d(cond, 1).squeeze(-1)
            elif cond.dim() == 2:
                pass
            else:
                raise ValueError(f"Unsupported cond shape: {cond.shape}")
            if self.cond_proj is None or self.cond_proj.in_features != cond.shape[-1]:
                self.cond_proj = nn.Linear(cond.shape[-1], self.dim).to(cond.device)

            cond = self.cond_proj(cond)  # [B, dim]
            cond = repeat(cond, 'b d -> (b f) d', f=F)
>>>>>>> 9e6be212
            c = t_emb + cond
        else:
            c = t_emb

        if len(self.blocks) == 0:
            self.build_blocks(seq_len=H * W)
            self.blocks.to(device)

        for blk in self.blocks:
            x = blk(x, c)  # [B*F, L, D]

        x_t = rearrange(x, '(b f) n d -> (n b) f d', b=B, f=F)
        x_t, _ = self.temp_attn(x_t, x_t, x_t)
        x = rearrange(x_t, '(n b) f d -> (b f) n d', b=B, f=F)

        x = rearrange(x, '(b f) (h w) d -> b d f h w', b=B, f=F, h=H, w=W)
        return self.to_out(x)

    def forward_with_cond_scale(self, x, t, cond=None, cond_scale=1.0, **kwargs):
        if cond is None or cond_scale is None or float(cond_scale) == 1.0:
            return self.forward(x, t, cond=cond)
        out_cond = self.forward(x, t, cond=cond)
        out_uncond = self.forward(x, t, cond=None)
        return out_uncond + (out_cond - out_uncond) * float(cond_scale)

class FlowDiffusionGenTron(nn.Module):
    def __init__(self, img_size, num_frames, sampling_timesteps, null_cond_prob,
                 ddim_sampling_eta, timesteps, dim, depth, heads, dim_head,
                 mlp_dim, lr, adam_betas, is_train,
                 only_use_flow, use_residual_flow,
                 pretrained_pth, config_pth):
        super().__init__()
        self.use_residual_flow = use_residual_flow
        cfg = yaml.safe_load(open(config_pth))
        ckpt = torch.load(pretrained_pth) if pretrained_pth else None

        # ----- LFAE components (frozen) -----
        self.generator = Generator(
            num_regions=cfg['model_params']['num_regions'],
            num_channels=cfg['model_params']['num_channels'],
            revert_axis_swap=cfg['model_params']['revert_axis_swap'],
            **cfg['model_params']['generator_params']
        ).cuda()
        self.region_predictor = RegionPredictor(
            num_regions=cfg['model_params']['num_regions'],
            num_channels=cfg['model_params']['num_channels'],
            estimate_affine=cfg['model_params']['estimate_affine'],
            **cfg['model_params']['region_predictor_params']
        ).cuda()
        self.bg_predictor = BGMotionPredictor(
            num_channels=cfg['model_params']['num_channels'],
            **cfg['model_params']['bg_predictor_params']
        ).cuda()

        if ckpt:
            self.generator.load_state_dict(ckpt['generator']); self.generator.eval(); self.set_requires_grad(self.generator, False)
            self.region_predictor.load_state_dict(ckpt['region_predictor']); self.region_predictor.eval(); self.set_requires_grad(self.region_predictor, False)
            self.bg_predictor.load_state_dict(ckpt['bg_predictor']); self.bg_predictor.eval(); self.set_requires_grad(self.bg_predictor, False)
        else:
            self.generator.eval(); self.set_requires_grad(self.generator, False)
            self.region_predictor.eval(); self.set_requires_grad(self.region_predictor, False)
            self.bg_predictor.eval(); self.set_requires_grad(self.bg_predictor, False)

        in_channels = 259

        self.dit = DiffusionTransformer(
            dim=dim,
            depth=depth,
            heads=heads,
            mlp_dim=mlp_dim,
            time_emb_dim=dim,
            out_channels=259,
            in_channels=in_channels
        ).cuda()


        self.diffusion = GaussianDiffusion(
            self.dit,
            image_size=img_size,
            num_frames=num_frames,
            sampling_timesteps=sampling_timesteps,
            timesteps=timesteps,
            null_cond_prob=null_cond_prob,
            ddim_sampling_eta=ddim_sampling_eta,
            loss_type='l2',
            use_dynamic_thres=True,
            is_transformer=True
        ).cuda()

        if is_train:
            self.optimizer_diff = torch.optim.Adam(self.diffusion.parameters(), lr=lr, betas=adam_betas)
            self.diffusion.train()  # ensure train mode

        # placeholders for visualization
        self.real_out_vid = None
        self.real_warped_vid = None
        self.fake_out_vid = None
        self.fake_warped_vid = None
        self.real_vid_grid = None
        self.fake_vid_grid = None
        self.real_vid_conf = None
        self.fake_vid_conf = None

    def set_train_input(self, ref_img, real_vid, ref_text):
        self.ref_img = ref_img.cuda()
        self.real_vid = real_vid.cuda()
        self.ref_text = ref_text
        # initialize vis holders
        self.real_out_vid = self.real_vid
        self.real_warped_vid = self.real_vid
        self.fake_out_vid = self.real_vid
        self.fake_warped_vid = self.real_vid

    def forward(self):
        B, _, F, H, W = self.real_vid.shape
        grid, conf, feat_list = [], [], []

        with torch.no_grad():
            src = self.region_predictor(self.ref_img)
            for i in range(F):
                drv = self.real_vid[:, :, i]                            # [B, 3, H, W]
                drv_p = self.region_predictor(drv)
                bg_p = self.bg_predictor(self.ref_img, drv)
                out = self.generator(self.ref_img, src, drv_p, bg_p)

                grid.append(out['optical_flow'].permute(0, 3, 1, 2))     # [B, 2, H/4, W/4]
                conf.append(out['occlusion_map'].unsqueeze(2))           # [B, 1, 1, H/4, W/4]
                feat_list.append(out['bottle_neck_feat'].unsqueeze(2))   # [B, 256, 1, H/4, W/4]

        flow = torch.stack(grid, 2)                    # [B, 2, F, H/4, W/4]
        conf_grid = torch.cat(conf, dim=2)             # [B, 1, F, H/4, W/4]
        feat = torch.cat(feat_list, dim=2)             # [B, 256, F, H/4, W/4]

        self.real_vid_grid = flow
        self.fake_vid_grid = flow
        self.real_vid_conf = conf_grid
        self.fake_vid_conf = conf_grid

        if self.use_residual_flow:
            idg = self.get_grid(B, F, flow.shape[-2], flow.shape[-1])
            flow = flow - idg

        feat_with_conf = torch.cat([feat, conf_grid], dim=1)  # [B, 257, F, H, W]
        input_x = torch.cat([flow, feat_with_conf], dim=1)    # [B, 259, F, H, W]

        den = self.diffusion.denoise_fn
        if len(den.blocks) == 0:
            den.build_blocks(seq_len=flow.shape[-2] * flow.shape[-1])
            den.blocks.to(flow.device)

        if not hasattr(self, '_logged_in_ch'):
            print(f"[GenTron] to_patch.in_channels = {den.to_patch.in_channels}, "
                  f"dim = {den.dim}, flowC = {flow.shape[1]}, featC = {feat.shape[1]}, confC = {conf_grid.shape[1]}")
            self._logged_in_ch = True

        fea = self.generator.compute_fea(self.ref_img)   # [B, 256, H/4, W/4]
        self.loss = self.diffusion(input_x, fea, self.ref_text)

        try:
            mask = self.diffusion.denoise_fn.null_cond_mask
            if mask.numel() == 0 or mask.shape[0] != B:
                self.diffusion.denoise_fn.null_cond_mask = torch.zeros(B, dtype=torch.bool, device=flow.device)
        except Exception:
            self.diffusion.denoise_fn.null_cond_mask = torch.zeros(B, dtype=torch.bool, device=flow.device)

        return self.loss

    def optimize_parameters(self):
        self.optimizer_diff.zero_grad()
        l = self.forward()
        l.backward()
        self.optimizer_diff.step()
        self.rec_loss = float(l.detach().item())
        self.rec_warp_loss = float(l.detach().item())

    @torch.no_grad()
    def sample_video(self, sample_img, sample_text, cond_scale=1.0):
        feat = self.generator.compute_fea(sample_img.cuda())
        vid = self.diffusion.sample(feat, cond=sample_text, cond_scale=cond_scale)
        self.real_out_vid = vid
        self.real_warped_vid = vid
        self.fake_out_vid = vid
        if self.real_vid_grid is not None:
            self.fake_vid_grid = self.real_vid_grid
        return vid

    def get_grid(self, B, F, H, W):
        h = torch.linspace(-1, 1, H, device='cuda')
        w = torch.linspace(-1, 1, W, device='cuda')
        g = torch.stack(torch.meshgrid(h, w, indexing='ij'), -1).flip(2)  # [H, W, 2] -> (x,y)
        g = g.unsqueeze(0).unsqueeze(2).repeat(B, 1, F, 1, 1)             # [B, H, F, W, 2]
        return g.permute(0, 4, 2, 1, 3).contiguous()                      # [B, 2, F, H, W]
    
    @torch.no_grad()
    def sample_one_video(self, cond_scale):
        self.sample_img_fea = self.generator.compute_fea(self.sample_img)

        # [B, 2, F, H, W] (u, v)
        pred = self.diffusion.sample(
            self.sample_img_fea,
            cond=self.sample_text,
            batch_size=1,
            cond_scale=cond_scale
        )  # [B, 2, F, H, W]

        flow_uv = pred[:, :2, :, :, :]  # [B, 2, F, H, W]
        if self.use_residual_flow:
            b, _, nf, h, w = flow_uv.size()
            identity_grid = self.get_grid(b, nf, h, w).cuda()   # [B, 2, F, H, W]
            self.sample_vid_grid = flow_uv + identity_grid
        else:
            self.sample_vid_grid = flow_uv
        b, _, nf, h, w = self.sample_vid_grid.size()
        self.sample_vid_conf = torch.ones(b, 1, nf, h, w, device=self.sample_vid_grid.device)
        self.fake_vid_conf = self.sample_vid_conf
        sample_out_img_list = []
        sample_warped_img_list = []
        for idx in range(nf):
            sample_grid = self.sample_vid_grid[:, :, idx, :, :].permute(0, 2, 3, 1)  # [B, H, W, 2]
            sample_conf = self.sample_vid_conf[:, :, idx, :, :]                      # [B, 1, H, W]
            generated = self.generator.forward_with_flow(
                source_image=self.sample_img,
                optical_flow=sample_grid,
                occlusion_map=sample_conf
            )
            sample_out_img_list.append(generated["prediction"])
            sample_warped_img_list.append(generated["deformed"])

        self.sample_out_vid    = torch.stack(sample_out_img_list, dim=2)  # [B, 3, F, H, W]
        self.sample_warped_vid = torch.stack(sample_warped_img_list, dim=2)

    def set_sample_input(self, sample_img, sample_text):
        self.sample_img = sample_img.cuda()
        self.sample_text = sample_text

    def print_learning_rate(self):
        lr = self.optimizer_diff.param_groups[0]['lr']
        assert lr > 0
        print('lr= %.7f' % lr)

    def set_requires_grad(self, nets, requires_grad=False):
        if not isinstance(nets, list):
            nets = [nets]
        for net in nets:
            if net is not None:
                for param in net.parameters():
                    param.requires_grad = requires_grad
<|MERGE_RESOLUTION|>--- conflicted
+++ resolved
@@ -1,418 +1,405 @@
-import os
-import math
-import torch
-import torch.nn as nn
-import torch.nn.functional as F_torch
-import yaml
-from einops import rearrange, repeat
-from LFAE.modules.generator import Generator
-from LFAE.modules.bg_motion_predictor import BGMotionPredictor
-from LFAE.modules.region_predictor import RegionPredictor
-from DM.modules.vfd import GaussianDiffusion
-
-class SinusoidalPosEmb(nn.Module):
-    def __init__(self, dim):
-        super().__init__()
-        self.dim = dim
-
-    def forward(self, x):  # x: [B]
-        half = self.dim // 2
-        freqs = torch.exp(-math.log(10000) * torch.arange(half, device=x.device) / (half - 1))
-        args = x[:, None] * freqs[None]
-        return torch.cat([args.sin(), args.cos()], dim=-1)
-
-
-def modulate(x, shift, scale):
-    return x * (1 + scale.unsqueeze(1)) + shift.unsqueeze(1)
-
-class LinformerAttention(nn.Module):
-    def __init__(self, seq_len, dim, n_heads, k):
-        super().__init__()
-        assert dim % n_heads == 0, "dim must be divisible by n_heads"
-        self.n_heads = n_heads
-        self.scale = (dim // n_heads) ** -0.5
-        self.qw = nn.Linear(dim, dim)
-        self.kw = nn.Linear(dim, dim)
-        self.vw = nn.Linear(dim, dim)
-        self.E = nn.Parameter(torch.randn(seq_len, k))
-        self.F = nn.Parameter(torch.randn(seq_len, k))
-        self.ow = nn.Linear(dim, dim)
-
-    def forward(self, x):
-        if x.dim() != 3:
-            raise ValueError(f"Expected 3D input (B, L, D), but got {x.shape}")
-
-        q = self.qw(x)  # [B, L, D]
-        k = self.kw(x)  # [B, L, D]
-        v = self.vw(x)  # [B, L, D]
-
-        B, L, D = q.shape
-        H = self.n_heads
-        Dh = D // H
-
-        q = q.view(B, L, H, Dh).transpose(1, 2)                    # [B, H, L, Dh]
-        k = k.view(B, L, H, Dh).transpose(1, 2).transpose(-1, -2)  # [B, H, Dh, L]
-        v = v.view(B, L, H, Dh).transpose(1, 2)                    # [B, H, L, Dh]
-
-        attn = torch.softmax(torch.matmul(q, k) * self.scale, dim=-1)  # [B, H, L, L]
-        out = torch.matmul(attn, v)                                    # [B, H, L, Dh]
-        out = out.transpose(1, 2).contiguous().view(B, L, D)           # [B, L, D]
-        return self.ow(out)
-
-
-class TransformerBlock(nn.Module):
-    def __init__(self, seq_len, dim, heads, mlp_dim, k):
-        super().__init__()
-        self.ln1 = nn.LayerNorm(dim)
-        self.attn = LinformerAttention(seq_len, dim, heads, k)
-        self.ln2 = nn.LayerNorm(dim)
-        self.mlp = nn.Sequential(
-            nn.Linear(dim, mlp_dim),
-            nn.GELU(),
-            nn.Linear(mlp_dim, dim)
-        )
-        self.gamma_1 = nn.Linear(dim, dim)
-        self.beta_1  = nn.Linear(dim, dim)
-        self.gamma_2 = nn.Linear(dim, dim)
-        self.beta_2  = nn.Linear(dim, dim)
-        self.scale_1 = nn.Linear(dim, dim)  # gate for attn branch
-        self.scale_2 = nn.Linear(dim, dim)  # gate for mlp branch
-        self._init_weights()
-
-    def _init_weights(self):
-        nn.init.zeros_(self.gamma_1.weight); nn.init.zeros_(self.gamma_1.bias)
-        nn.init.zeros_(self.beta_1.weight);  nn.init.zeros_(self.beta_1.bias)
-        nn.init.zeros_(self.gamma_2.weight); nn.init.zeros_(self.gamma_2.bias)
-        nn.init.zeros_(self.beta_2.weight);  nn.init.zeros_(self.beta_2.bias)
-        nn.init.zeros_(self.scale_1.weight); nn.init.ones_(self.scale_1.bias)
-        nn.init.zeros_(self.scale_2.weight); nn.init.ones_(self.scale_2.bias)
-
-    def forward(self, x, c):
-        scale_msa = self.gamma_1(c)  # [B*, D]
-        shift_msa = self.beta_1(c)   # [B*, D]
-        scale_mlp = self.gamma_2(c)  # [B*, D]
-        shift_mlp = self.beta_2(c)   # [B*, D]
-
-        gate_msa = self.scale_1(c).unsqueeze(1)  # [B*, 1, D]
-        gate_mlp = self.scale_2(c).unsqueeze(1)  # [B*, 1, D]
-
-        x = self.attn(modulate(self.ln1(x), shift_msa, scale_msa)) * gate_msa + x
-        x = self.mlp(modulate(self.ln2(x), shift_mlp, scale_mlp)) * gate_mlp + x
-        return x
-
-
-class DiffusionTransformer(nn.Module):
-    def __init__(self, dim, depth, heads, mlp_dim, time_emb_dim, out_channels, in_channels, seq_k=64):
-        super().__init__()
-        self.dim = dim
-        self.out_channels = out_channels
-        self.kernel, self.padding = (1, 7, 7), (0, 3, 3)
-        self.time_mlp = nn.Sequential(
-            SinusoidalPosEmb(time_emb_dim),
-            nn.Linear(time_emb_dim, dim)
-        )
-        self.to_patch = nn.Conv3d(in_channels, dim, self.kernel, padding=self.padding)
-        self.to_out = nn.Conv3d(dim, out_channels, 1)
-        self.blocks = nn.ModuleList([])
-        self.seq_k = seq_k
-        self.heads = heads
-        self.temp_attn = nn.MultiheadAttention(dim, heads, batch_first=True)
-        self.register_buffer('null_cond_mask', torch.tensor([], dtype=torch.bool), persistent=False)
-<<<<<<< HEAD
-        self.cond_proj = nn.Linear(256, dim)
-=======
-        self.cond_proj = None
->>>>>>> 9e6be212
-
-    def build_blocks(self, seq_len):
-        self.blocks = nn.ModuleList([
-            TransformerBlock(seq_len=seq_len, dim=self.dim, heads=self.heads, mlp_dim=self.dim * 4, k=self.seq_k)
-            for _ in range(3)
-        ])
-
-    def forward(self, x, t, cond=None, *args, **kwargs):
-        B, C, F, H, W = x.shape
-        device = x.device
-
-        x = self.to_patch(x)                            # [B, D, F, H, W]
-        x = rearrange(x, 'b d f h w -> (b f) (h w) d')  # [B*F, L, D]
-
-        t = t.to(device)
-        t_emb = self.time_mlp(t)                        # [B, D]
-        t_emb = repeat(t_emb, 'b d -> (b f) d', f=F)    # [B*F, D]
-
-        if cond is not None:
-<<<<<<< HEAD
-            # cond: [B, 256, F, H, W]
-            cond = cond.mean(dim=2)                                  # [B, 256, H, W]
-            cond = rearrange(cond, 'b d h w -> b d (h w)')            # [B, 256, H*W]
-            cond = F_torch.adaptive_avg_pool1d(cond, 1).squeeze(-1)   # [B, 256]
-            cond = self.cond_proj(cond)                               # [B, dim]
-            cond = repeat(cond, 'b d -> (b f) d', f=F)                # [B*F, dim]
-=======
-            if cond.dim() == 5:
-                cond = cond.mean(dim=2)                             # [B, C, H, W]
-                cond = rearrange(cond, 'b d h w -> b d (h w)')
-                cond = F_torch.adaptive_avg_pool1d(cond, 1).squeeze(-1)
-            elif cond.dim() == 4:
-                cond = rearrange(cond, 'b d h w -> b d (h w)')
-                cond = F_torch.adaptive_avg_pool1d(cond, 1).squeeze(-1)
-            elif cond.dim() == 3:
-                cond = F_torch.adaptive_avg_pool1d(cond, 1).squeeze(-1)
-            elif cond.dim() == 2:
-                pass
-            else:
-                raise ValueError(f"Unsupported cond shape: {cond.shape}")
-            if self.cond_proj is None or self.cond_proj.in_features != cond.shape[-1]:
-                self.cond_proj = nn.Linear(cond.shape[-1], self.dim).to(cond.device)
-
-            cond = self.cond_proj(cond)  # [B, dim]
-            cond = repeat(cond, 'b d -> (b f) d', f=F)
->>>>>>> 9e6be212
-            c = t_emb + cond
-        else:
-            c = t_emb
-
-        if len(self.blocks) == 0:
-            self.build_blocks(seq_len=H * W)
-            self.blocks.to(device)
-
-        for blk in self.blocks:
-            x = blk(x, c)  # [B*F, L, D]
-
-        x_t = rearrange(x, '(b f) n d -> (n b) f d', b=B, f=F)
-        x_t, _ = self.temp_attn(x_t, x_t, x_t)
-        x = rearrange(x_t, '(n b) f d -> (b f) n d', b=B, f=F)
-
-        x = rearrange(x, '(b f) (h w) d -> b d f h w', b=B, f=F, h=H, w=W)
-        return self.to_out(x)
-
-    def forward_with_cond_scale(self, x, t, cond=None, cond_scale=1.0, **kwargs):
-        if cond is None or cond_scale is None or float(cond_scale) == 1.0:
-            return self.forward(x, t, cond=cond)
-        out_cond = self.forward(x, t, cond=cond)
-        out_uncond = self.forward(x, t, cond=None)
-        return out_uncond + (out_cond - out_uncond) * float(cond_scale)
-
-class FlowDiffusionGenTron(nn.Module):
-    def __init__(self, img_size, num_frames, sampling_timesteps, null_cond_prob,
-                 ddim_sampling_eta, timesteps, dim, depth, heads, dim_head,
-                 mlp_dim, lr, adam_betas, is_train,
-                 only_use_flow, use_residual_flow,
-                 pretrained_pth, config_pth):
-        super().__init__()
-        self.use_residual_flow = use_residual_flow
-        cfg = yaml.safe_load(open(config_pth))
-        ckpt = torch.load(pretrained_pth) if pretrained_pth else None
-
-        # ----- LFAE components (frozen) -----
-        self.generator = Generator(
-            num_regions=cfg['model_params']['num_regions'],
-            num_channels=cfg['model_params']['num_channels'],
-            revert_axis_swap=cfg['model_params']['revert_axis_swap'],
-            **cfg['model_params']['generator_params']
-        ).cuda()
-        self.region_predictor = RegionPredictor(
-            num_regions=cfg['model_params']['num_regions'],
-            num_channels=cfg['model_params']['num_channels'],
-            estimate_affine=cfg['model_params']['estimate_affine'],
-            **cfg['model_params']['region_predictor_params']
-        ).cuda()
-        self.bg_predictor = BGMotionPredictor(
-            num_channels=cfg['model_params']['num_channels'],
-            **cfg['model_params']['bg_predictor_params']
-        ).cuda()
-
-        if ckpt:
-            self.generator.load_state_dict(ckpt['generator']); self.generator.eval(); self.set_requires_grad(self.generator, False)
-            self.region_predictor.load_state_dict(ckpt['region_predictor']); self.region_predictor.eval(); self.set_requires_grad(self.region_predictor, False)
-            self.bg_predictor.load_state_dict(ckpt['bg_predictor']); self.bg_predictor.eval(); self.set_requires_grad(self.bg_predictor, False)
-        else:
-            self.generator.eval(); self.set_requires_grad(self.generator, False)
-            self.region_predictor.eval(); self.set_requires_grad(self.region_predictor, False)
-            self.bg_predictor.eval(); self.set_requires_grad(self.bg_predictor, False)
-
-        in_channels = 259
-
-        self.dit = DiffusionTransformer(
-            dim=dim,
-            depth=depth,
-            heads=heads,
-            mlp_dim=mlp_dim,
-            time_emb_dim=dim,
-            out_channels=259,
-            in_channels=in_channels
-        ).cuda()
-
-
-        self.diffusion = GaussianDiffusion(
-            self.dit,
-            image_size=img_size,
-            num_frames=num_frames,
-            sampling_timesteps=sampling_timesteps,
-            timesteps=timesteps,
-            null_cond_prob=null_cond_prob,
-            ddim_sampling_eta=ddim_sampling_eta,
-            loss_type='l2',
-            use_dynamic_thres=True,
-            is_transformer=True
-        ).cuda()
-
-        if is_train:
-            self.optimizer_diff = torch.optim.Adam(self.diffusion.parameters(), lr=lr, betas=adam_betas)
-            self.diffusion.train()  # ensure train mode
-
-        # placeholders for visualization
-        self.real_out_vid = None
-        self.real_warped_vid = None
-        self.fake_out_vid = None
-        self.fake_warped_vid = None
-        self.real_vid_grid = None
-        self.fake_vid_grid = None
-        self.real_vid_conf = None
-        self.fake_vid_conf = None
-
-    def set_train_input(self, ref_img, real_vid, ref_text):
-        self.ref_img = ref_img.cuda()
-        self.real_vid = real_vid.cuda()
-        self.ref_text = ref_text
-        # initialize vis holders
-        self.real_out_vid = self.real_vid
-        self.real_warped_vid = self.real_vid
-        self.fake_out_vid = self.real_vid
-        self.fake_warped_vid = self.real_vid
-
-    def forward(self):
-        B, _, F, H, W = self.real_vid.shape
-        grid, conf, feat_list = [], [], []
-
-        with torch.no_grad():
-            src = self.region_predictor(self.ref_img)
-            for i in range(F):
-                drv = self.real_vid[:, :, i]                            # [B, 3, H, W]
-                drv_p = self.region_predictor(drv)
-                bg_p = self.bg_predictor(self.ref_img, drv)
-                out = self.generator(self.ref_img, src, drv_p, bg_p)
-
-                grid.append(out['optical_flow'].permute(0, 3, 1, 2))     # [B, 2, H/4, W/4]
-                conf.append(out['occlusion_map'].unsqueeze(2))           # [B, 1, 1, H/4, W/4]
-                feat_list.append(out['bottle_neck_feat'].unsqueeze(2))   # [B, 256, 1, H/4, W/4]
-
-        flow = torch.stack(grid, 2)                    # [B, 2, F, H/4, W/4]
-        conf_grid = torch.cat(conf, dim=2)             # [B, 1, F, H/4, W/4]
-        feat = torch.cat(feat_list, dim=2)             # [B, 256, F, H/4, W/4]
-
-        self.real_vid_grid = flow
-        self.fake_vid_grid = flow
-        self.real_vid_conf = conf_grid
-        self.fake_vid_conf = conf_grid
-
-        if self.use_residual_flow:
-            idg = self.get_grid(B, F, flow.shape[-2], flow.shape[-1])
-            flow = flow - idg
-
-        feat_with_conf = torch.cat([feat, conf_grid], dim=1)  # [B, 257, F, H, W]
-        input_x = torch.cat([flow, feat_with_conf], dim=1)    # [B, 259, F, H, W]
-
-        den = self.diffusion.denoise_fn
-        if len(den.blocks) == 0:
-            den.build_blocks(seq_len=flow.shape[-2] * flow.shape[-1])
-            den.blocks.to(flow.device)
-
-        if not hasattr(self, '_logged_in_ch'):
-            print(f"[GenTron] to_patch.in_channels = {den.to_patch.in_channels}, "
-                  f"dim = {den.dim}, flowC = {flow.shape[1]}, featC = {feat.shape[1]}, confC = {conf_grid.shape[1]}")
-            self._logged_in_ch = True
-
-        fea = self.generator.compute_fea(self.ref_img)   # [B, 256, H/4, W/4]
-        self.loss = self.diffusion(input_x, fea, self.ref_text)
-
-        try:
-            mask = self.diffusion.denoise_fn.null_cond_mask
-            if mask.numel() == 0 or mask.shape[0] != B:
-                self.diffusion.denoise_fn.null_cond_mask = torch.zeros(B, dtype=torch.bool, device=flow.device)
-        except Exception:
-            self.diffusion.denoise_fn.null_cond_mask = torch.zeros(B, dtype=torch.bool, device=flow.device)
-
-        return self.loss
-
-    def optimize_parameters(self):
-        self.optimizer_diff.zero_grad()
-        l = self.forward()
-        l.backward()
-        self.optimizer_diff.step()
-        self.rec_loss = float(l.detach().item())
-        self.rec_warp_loss = float(l.detach().item())
-
-    @torch.no_grad()
-    def sample_video(self, sample_img, sample_text, cond_scale=1.0):
-        feat = self.generator.compute_fea(sample_img.cuda())
-        vid = self.diffusion.sample(feat, cond=sample_text, cond_scale=cond_scale)
-        self.real_out_vid = vid
-        self.real_warped_vid = vid
-        self.fake_out_vid = vid
-        if self.real_vid_grid is not None:
-            self.fake_vid_grid = self.real_vid_grid
-        return vid
-
-    def get_grid(self, B, F, H, W):
-        h = torch.linspace(-1, 1, H, device='cuda')
-        w = torch.linspace(-1, 1, W, device='cuda')
-        g = torch.stack(torch.meshgrid(h, w, indexing='ij'), -1).flip(2)  # [H, W, 2] -> (x,y)
-        g = g.unsqueeze(0).unsqueeze(2).repeat(B, 1, F, 1, 1)             # [B, H, F, W, 2]
-        return g.permute(0, 4, 2, 1, 3).contiguous()                      # [B, 2, F, H, W]
-    
-    @torch.no_grad()
-    def sample_one_video(self, cond_scale):
-        self.sample_img_fea = self.generator.compute_fea(self.sample_img)
-
-        # [B, 2, F, H, W] (u, v)
-        pred = self.diffusion.sample(
-            self.sample_img_fea,
-            cond=self.sample_text,
-            batch_size=1,
-            cond_scale=cond_scale
-        )  # [B, 2, F, H, W]
-
-        flow_uv = pred[:, :2, :, :, :]  # [B, 2, F, H, W]
-        if self.use_residual_flow:
-            b, _, nf, h, w = flow_uv.size()
-            identity_grid = self.get_grid(b, nf, h, w).cuda()   # [B, 2, F, H, W]
-            self.sample_vid_grid = flow_uv + identity_grid
-        else:
-            self.sample_vid_grid = flow_uv
-        b, _, nf, h, w = self.sample_vid_grid.size()
-        self.sample_vid_conf = torch.ones(b, 1, nf, h, w, device=self.sample_vid_grid.device)
-        self.fake_vid_conf = self.sample_vid_conf
-        sample_out_img_list = []
-        sample_warped_img_list = []
-        for idx in range(nf):
-            sample_grid = self.sample_vid_grid[:, :, idx, :, :].permute(0, 2, 3, 1)  # [B, H, W, 2]
-            sample_conf = self.sample_vid_conf[:, :, idx, :, :]                      # [B, 1, H, W]
-            generated = self.generator.forward_with_flow(
-                source_image=self.sample_img,
-                optical_flow=sample_grid,
-                occlusion_map=sample_conf
-            )
-            sample_out_img_list.append(generated["prediction"])
-            sample_warped_img_list.append(generated["deformed"])
-
-        self.sample_out_vid    = torch.stack(sample_out_img_list, dim=2)  # [B, 3, F, H, W]
-        self.sample_warped_vid = torch.stack(sample_warped_img_list, dim=2)
-
-    def set_sample_input(self, sample_img, sample_text):
-        self.sample_img = sample_img.cuda()
-        self.sample_text = sample_text
-
-    def print_learning_rate(self):
-        lr = self.optimizer_diff.param_groups[0]['lr']
-        assert lr > 0
-        print('lr= %.7f' % lr)
-
-    def set_requires_grad(self, nets, requires_grad=False):
-        if not isinstance(nets, list):
-            nets = [nets]
-        for net in nets:
-            if net is not None:
-                for param in net.parameters():
-                    param.requires_grad = requires_grad
+import os
+import math
+import torch
+import torch.nn as nn
+import torch.nn.functional as F_torch
+import yaml
+from einops import rearrange, repeat
+from LFAE.modules.generator import Generator
+from LFAE.modules.bg_motion_predictor import BGMotionPredictor
+from LFAE.modules.region_predictor import RegionPredictor
+from DM.modules.vfd import GaussianDiffusion
+
+class SinusoidalPosEmb(nn.Module):
+    def __init__(self, dim):
+        super().__init__()
+        self.dim = dim
+
+    def forward(self, x):  # x: [B]
+        half = self.dim // 2
+        freqs = torch.exp(-math.log(10000) * torch.arange(half, device=x.device) / (half - 1))
+        args = x[:, None] * freqs[None]
+        return torch.cat([args.sin(), args.cos()], dim=-1)
+
+
+def modulate(x, shift, scale):
+    return x * (1 + scale.unsqueeze(1)) + shift.unsqueeze(1)
+
+class LinformerAttention(nn.Module):
+    def __init__(self, seq_len, dim, n_heads, k):
+        super().__init__()
+        assert dim % n_heads == 0, "dim must be divisible by n_heads"
+        self.n_heads = n_heads
+        self.scale = (dim // n_heads) ** -0.5
+        self.qw = nn.Linear(dim, dim)
+        self.kw = nn.Linear(dim, dim)
+        self.vw = nn.Linear(dim, dim)
+        self.E = nn.Parameter(torch.randn(seq_len, k))
+        self.F = nn.Parameter(torch.randn(seq_len, k))
+        self.ow = nn.Linear(dim, dim)
+
+    def forward(self, x):
+        if x.dim() != 3:
+            raise ValueError(f"Expected 3D input (B, L, D), but got {x.shape}")
+
+        q = self.qw(x)  # [B, L, D]
+        k = self.kw(x)  # [B, L, D]
+        v = self.vw(x)  # [B, L, D]
+
+        B, L, D = q.shape
+        H = self.n_heads
+        Dh = D // H
+
+        q = q.view(B, L, H, Dh).transpose(1, 2)                    # [B, H, L, Dh]
+        k = k.view(B, L, H, Dh).transpose(1, 2).transpose(-1, -2)  # [B, H, Dh, L]
+        v = v.view(B, L, H, Dh).transpose(1, 2)                    # [B, H, L, Dh]
+
+        attn = torch.softmax(torch.matmul(q, k) * self.scale, dim=-1)  # [B, H, L, L]
+        out = torch.matmul(attn, v)                                    # [B, H, L, Dh]
+        out = out.transpose(1, 2).contiguous().view(B, L, D)           # [B, L, D]
+        return self.ow(out)
+
+
+class TransformerBlock(nn.Module):
+    def __init__(self, seq_len, dim, heads, mlp_dim, k):
+        super().__init__()
+        self.ln1 = nn.LayerNorm(dim)
+        self.attn = LinformerAttention(seq_len, dim, heads, k)
+        self.ln2 = nn.LayerNorm(dim)
+        self.mlp = nn.Sequential(
+            nn.Linear(dim, mlp_dim),
+            nn.GELU(),
+            nn.Linear(mlp_dim, dim)
+        )
+        self.gamma_1 = nn.Linear(dim, dim)
+        self.beta_1  = nn.Linear(dim, dim)
+        self.gamma_2 = nn.Linear(dim, dim)
+        self.beta_2  = nn.Linear(dim, dim)
+        self.scale_1 = nn.Linear(dim, dim)  # gate for attn branch
+        self.scale_2 = nn.Linear(dim, dim)  # gate for mlp branch
+        self._init_weights()
+
+    def _init_weights(self):
+        nn.init.zeros_(self.gamma_1.weight); nn.init.zeros_(self.gamma_1.bias)
+        nn.init.zeros_(self.beta_1.weight);  nn.init.zeros_(self.beta_1.bias)
+        nn.init.zeros_(self.gamma_2.weight); nn.init.zeros_(self.gamma_2.bias)
+        nn.init.zeros_(self.beta_2.weight);  nn.init.zeros_(self.beta_2.bias)
+        nn.init.zeros_(self.scale_1.weight); nn.init.ones_(self.scale_1.bias)
+        nn.init.zeros_(self.scale_2.weight); nn.init.ones_(self.scale_2.bias)
+
+    def forward(self, x, c):
+        scale_msa = self.gamma_1(c)  # [B*, D]
+        shift_msa = self.beta_1(c)   # [B*, D]
+        scale_mlp = self.gamma_2(c)  # [B*, D]
+        shift_mlp = self.beta_2(c)   # [B*, D]
+
+        gate_msa = self.scale_1(c).unsqueeze(1)  # [B*, 1, D]
+        gate_mlp = self.scale_2(c).unsqueeze(1)  # [B*, 1, D]
+
+        x = self.attn(modulate(self.ln1(x), shift_msa, scale_msa)) * gate_msa + x
+        x = self.mlp(modulate(self.ln2(x), shift_mlp, scale_mlp)) * gate_mlp + x
+        return x
+
+
+class DiffusionTransformer(nn.Module):
+    def __init__(self, dim, depth, heads, mlp_dim, time_emb_dim, out_channels, in_channels, seq_k=64):
+        super().__init__()
+        self.dim = dim
+        self.out_channels = out_channels
+        self.kernel, self.padding = (1, 7, 7), (0, 3, 3)
+        self.time_mlp = nn.Sequential(
+            SinusoidalPosEmb(time_emb_dim),
+            nn.Linear(time_emb_dim, dim)
+        )
+        self.to_patch = nn.Conv3d(in_channels, dim, self.kernel, padding=self.padding)
+        self.to_out = nn.Conv3d(dim, out_channels, 1)
+        self.blocks = nn.ModuleList([])
+        self.seq_k = seq_k
+        self.heads = heads
+        self.temp_attn = nn.MultiheadAttention(dim, heads, batch_first=True)
+        self.register_buffer('null_cond_mask', torch.tensor([], dtype=torch.bool), persistent=False)
+        self.cond_proj = None
+
+    def build_blocks(self, seq_len):
+        self.blocks = nn.ModuleList([
+            TransformerBlock(seq_len=seq_len, dim=self.dim, heads=self.heads, mlp_dim=self.dim * 4, k=self.seq_k)
+            for _ in range(3)
+        ])
+
+    def forward(self, x, t, cond=None, *args, **kwargs):
+        B, C, F, H, W = x.shape
+        device = x.device
+
+        x = self.to_patch(x)                            # [B, D, F, H, W]
+        x = rearrange(x, 'b d f h w -> (b f) (h w) d')  # [B*F, L, D]
+
+        t = t.to(device)
+        t_emb = self.time_mlp(t)                        # [B, D]
+        t_emb = repeat(t_emb, 'b d -> (b f) d', f=F)    # [B*F, D]
+
+        if cond is not None:
+            if cond.dim() == 5:
+                cond = cond.mean(dim=2)                             # [B, C, H, W]
+                cond = rearrange(cond, 'b d h w -> b d (h w)')
+                cond = F_torch.adaptive_avg_pool1d(cond, 1).squeeze(-1)
+            elif cond.dim() == 4:
+                cond = rearrange(cond, 'b d h w -> b d (h w)')
+                cond = F_torch.adaptive_avg_pool1d(cond, 1).squeeze(-1)
+            elif cond.dim() == 3:
+                cond = F_torch.adaptive_avg_pool1d(cond, 1).squeeze(-1)
+            elif cond.dim() == 2:
+                pass
+            else:
+                raise ValueError(f"Unsupported cond shape: {cond.shape}")
+            if self.cond_proj is None or self.cond_proj.in_features != cond.shape[-1]:
+                self.cond_proj = nn.Linear(cond.shape[-1], self.dim).to(cond.device)
+
+            cond = self.cond_proj(cond)  # [B, dim]
+            cond = repeat(cond, 'b d -> (b f) d', f=F)
+            c = t_emb + cond
+        else:
+            c = t_emb
+
+        if len(self.blocks) == 0:
+            self.build_blocks(seq_len=H * W)
+            self.blocks.to(device)
+
+        for blk in self.blocks:
+            x = blk(x, c)  # [B*F, L, D]
+
+        x_t = rearrange(x, '(b f) n d -> (n b) f d', b=B, f=F)
+        x_t, _ = self.temp_attn(x_t, x_t, x_t)
+        x = rearrange(x_t, '(n b) f d -> (b f) n d', b=B, f=F)
+
+        x = rearrange(x, '(b f) (h w) d -> b d f h w', b=B, f=F, h=H, w=W)
+        return self.to_out(x)
+
+    def forward_with_cond_scale(self, x, t, cond=None, cond_scale=1.0, **kwargs):
+        if cond is None or cond_scale is None or float(cond_scale) == 1.0:
+            return self.forward(x, t, cond=cond)
+        out_cond = self.forward(x, t, cond=cond)
+        out_uncond = self.forward(x, t, cond=None)
+        return out_uncond + (out_cond - out_uncond) * float(cond_scale)
+
+class FlowDiffusionGenTron(nn.Module):
+    def __init__(self, img_size, num_frames, sampling_timesteps, null_cond_prob,
+                 ddim_sampling_eta, timesteps, dim, depth, heads, dim_head,
+                 mlp_dim, lr, adam_betas, is_train,
+                 only_use_flow, use_residual_flow,
+                 pretrained_pth, config_pth):
+        super().__init__()
+        self.use_residual_flow = use_residual_flow
+        cfg = yaml.safe_load(open(config_pth))
+        ckpt = torch.load(pretrained_pth) if pretrained_pth else None
+
+        # ----- LFAE components (frozen) -----
+        self.generator = Generator(
+            num_regions=cfg['model_params']['num_regions'],
+            num_channels=cfg['model_params']['num_channels'],
+            revert_axis_swap=cfg['model_params']['revert_axis_swap'],
+            **cfg['model_params']['generator_params']
+        ).cuda()
+        self.region_predictor = RegionPredictor(
+            num_regions=cfg['model_params']['num_regions'],
+            num_channels=cfg['model_params']['num_channels'],
+            estimate_affine=cfg['model_params']['estimate_affine'],
+            **cfg['model_params']['region_predictor_params']
+        ).cuda()
+        self.bg_predictor = BGMotionPredictor(
+            num_channels=cfg['model_params']['num_channels'],
+            **cfg['model_params']['bg_predictor_params']
+        ).cuda()
+
+        if ckpt:
+            self.generator.load_state_dict(ckpt['generator']); self.generator.eval(); self.set_requires_grad(self.generator, False)
+            self.region_predictor.load_state_dict(ckpt['region_predictor']); self.region_predictor.eval(); self.set_requires_grad(self.region_predictor, False)
+            self.bg_predictor.load_state_dict(ckpt['bg_predictor']); self.bg_predictor.eval(); self.set_requires_grad(self.bg_predictor, False)
+        else:
+            self.generator.eval(); self.set_requires_grad(self.generator, False)
+            self.region_predictor.eval(); self.set_requires_grad(self.region_predictor, False)
+            self.bg_predictor.eval(); self.set_requires_grad(self.bg_predictor, False)
+
+        in_channels = 259
+
+        self.dit = DiffusionTransformer(
+            dim=dim,
+            depth=depth,
+            heads=heads,
+            mlp_dim=mlp_dim,
+            time_emb_dim=dim,
+            out_channels=259,
+            in_channels=in_channels
+        ).cuda()
+
+
+        self.diffusion = GaussianDiffusion(
+            self.dit,
+            image_size=img_size,
+            num_frames=num_frames,
+            sampling_timesteps=sampling_timesteps,
+            timesteps=timesteps,
+            null_cond_prob=null_cond_prob,
+            ddim_sampling_eta=ddim_sampling_eta,
+            loss_type='l2',
+            use_dynamic_thres=True,
+            is_transformer=True
+        ).cuda()
+
+        if is_train:
+            self.optimizer_diff = torch.optim.Adam(self.diffusion.parameters(), lr=lr, betas=adam_betas)
+            self.diffusion.train()  # ensure train mode
+
+        # placeholders for visualization
+        self.real_out_vid = None
+        self.real_warped_vid = None
+        self.fake_out_vid = None
+        self.fake_warped_vid = None
+        self.real_vid_grid = None
+        self.fake_vid_grid = None
+        self.real_vid_conf = None
+        self.fake_vid_conf = None
+
+    def set_train_input(self, ref_img, real_vid, ref_text):
+        self.ref_img = ref_img.cuda()
+        self.real_vid = real_vid.cuda()
+        self.ref_text = ref_text
+        # initialize vis holders
+        self.real_out_vid = self.real_vid
+        self.real_warped_vid = self.real_vid
+        self.fake_out_vid = self.real_vid
+        self.fake_warped_vid = self.real_vid
+
+    def forward(self):
+        B, _, F, H, W = self.real_vid.shape
+        grid, conf, feat_list = [], [], []
+
+        with torch.no_grad():
+            src = self.region_predictor(self.ref_img)
+            for i in range(F):
+                drv = self.real_vid[:, :, i]                            # [B, 3, H, W]
+                drv_p = self.region_predictor(drv)
+                bg_p = self.bg_predictor(self.ref_img, drv)
+                out = self.generator(self.ref_img, src, drv_p, bg_p)
+
+                grid.append(out['optical_flow'].permute(0, 3, 1, 2))     # [B, 2, H/4, W/4]
+                conf.append(out['occlusion_map'].unsqueeze(2))           # [B, 1, 1, H/4, W/4]
+                feat_list.append(out['bottle_neck_feat'].unsqueeze(2))   # [B, 256, 1, H/4, W/4]
+
+        flow = torch.stack(grid, 2)                    # [B, 2, F, H/4, W/4]
+        conf_grid = torch.cat(conf, dim=2)             # [B, 1, F, H/4, W/4]
+        feat = torch.cat(feat_list, dim=2)             # [B, 256, F, H/4, W/4]
+
+        self.real_vid_grid = flow
+        self.fake_vid_grid = flow
+        self.real_vid_conf = conf_grid
+        self.fake_vid_conf = conf_grid
+
+        if self.use_residual_flow:
+            idg = self.get_grid(B, F, flow.shape[-2], flow.shape[-1])
+            flow = flow - idg
+
+        feat_with_conf = torch.cat([feat, conf_grid], dim=1)  # [B, 257, F, H, W]
+        input_x = torch.cat([flow, feat_with_conf], dim=1)    # [B, 259, F, H, W]
+
+        den = self.diffusion.denoise_fn
+        if len(den.blocks) == 0:
+            den.build_blocks(seq_len=flow.shape[-2] * flow.shape[-1])
+            den.blocks.to(flow.device)
+
+        if not hasattr(self, '_logged_in_ch'):
+            print(f"[GenTron] to_patch.in_channels = {den.to_patch.in_channels}, "
+                  f"dim = {den.dim}, flowC = {flow.shape[1]}, featC = {feat.shape[1]}, confC = {conf_grid.shape[1]}")
+            self._logged_in_ch = True
+
+        fea = self.generator.compute_fea(self.ref_img)   # [B, 256, H/4, W/4]
+        self.loss = self.diffusion(input_x, fea, self.ref_text)
+
+        try:
+            mask = self.diffusion.denoise_fn.null_cond_mask
+            if mask.numel() == 0 or mask.shape[0] != B:
+                self.diffusion.denoise_fn.null_cond_mask = torch.zeros(B, dtype=torch.bool, device=flow.device)
+        except Exception:
+            self.diffusion.denoise_fn.null_cond_mask = torch.zeros(B, dtype=torch.bool, device=flow.device)
+
+        return self.loss
+
+    def optimize_parameters(self):
+        self.optimizer_diff.zero_grad()
+        l = self.forward()
+        l.backward()
+        self.optimizer_diff.step()
+        self.rec_loss = float(l.detach().item())
+        self.rec_warp_loss = float(l.detach().item())
+
+    @torch.no_grad()
+    def sample_video(self, sample_img, sample_text, cond_scale=1.0):
+        feat = self.generator.compute_fea(sample_img.cuda())
+        vid = self.diffusion.sample(feat, cond=sample_text, cond_scale=cond_scale)
+        self.real_out_vid = vid
+        self.real_warped_vid = vid
+        self.fake_out_vid = vid
+        if self.real_vid_grid is not None:
+            self.fake_vid_grid = self.real_vid_grid
+        return vid
+
+    def get_grid(self, B, F, H, W):
+        h = torch.linspace(-1, 1, H, device='cuda')
+        w = torch.linspace(-1, 1, W, device='cuda')
+        g = torch.stack(torch.meshgrid(h, w, indexing='ij'), -1).flip(2)  # [H, W, 2] -> (x,y)
+        g = g.unsqueeze(0).unsqueeze(2).repeat(B, 1, F, 1, 1)             # [B, H, F, W, 2]
+        return g.permute(0, 4, 2, 1, 3).contiguous()                      # [B, 2, F, H, W]
+    
+    @torch.no_grad()
+    def sample_one_video(self, cond_scale):
+        self.sample_img_fea = self.generator.compute_fea(self.sample_img)
+
+        # [B, 2, F, H, W] (u, v)
+        pred = self.diffusion.sample(
+            self.sample_img_fea,
+            cond=self.sample_text,
+            batch_size=1,
+            cond_scale=cond_scale
+        )  # [B, 2, F, H, W]
+
+        flow_uv = pred[:, :2, :, :, :]  # [B, 2, F, H, W]
+        if self.use_residual_flow:
+            b, _, nf, h, w = flow_uv.size()
+            identity_grid = self.get_grid(b, nf, h, w).cuda()   # [B, 2, F, H, W]
+            self.sample_vid_grid = flow_uv + identity_grid
+        else:
+            self.sample_vid_grid = flow_uv
+        b, _, nf, h, w = self.sample_vid_grid.size()
+        self.sample_vid_conf = torch.ones(b, 1, nf, h, w, device=self.sample_vid_grid.device)
+        self.fake_vid_conf = self.sample_vid_conf
+        sample_out_img_list = []
+        sample_warped_img_list = []
+        for idx in range(nf):
+            sample_grid = self.sample_vid_grid[:, :, idx, :, :].permute(0, 2, 3, 1)  # [B, H, W, 2]
+            sample_conf = self.sample_vid_conf[:, :, idx, :, :]                      # [B, 1, H, W]
+            generated = self.generator.forward_with_flow(
+                source_image=self.sample_img,
+                optical_flow=sample_grid,
+                occlusion_map=sample_conf
+            )
+            sample_out_img_list.append(generated["prediction"])
+            sample_warped_img_list.append(generated["deformed"])
+
+        self.sample_out_vid    = torch.stack(sample_out_img_list, dim=2)  # [B, 3, F, H, W]
+        self.sample_warped_vid = torch.stack(sample_warped_img_list, dim=2)
+
+    def set_sample_input(self, sample_img, sample_text):
+        self.sample_img = sample_img.cuda()
+        self.sample_text = sample_text
+
+    def print_learning_rate(self):
+        lr = self.optimizer_diff.param_groups[0]['lr']
+        assert lr > 0
+        print('lr= %.7f' % lr)
+
+    def set_requires_grad(self, nets, requires_grad=False):
+        if not isinstance(nets, list):
+            nets = [nets]
+        for net in nets:
+            if net is not None:
+                for param in net.parameters():
+                    param.requires_grad = requires_grad