--- conflicted
+++ resolved
@@ -1,1009 +1,993 @@
-import math
-import torch
-from torch import nn, einsum
-import torch.nn.functional as F
-from functools import partial
-
-from torchvision import transforms as T
-from PIL import Image
-
-from tqdm import tqdm
-from einops import rearrange
-from einops_exts import rearrange_many
-
-from rotary_embedding_torch import RotaryEmbedding
-
-from DM.modules.text import tokenize, bert_embed, BERT_MODEL_DIM
-
-
-# helpers functions
-
-def exists(x):
-    return x is not None
-
-
-def noop(*args, **kwargs):
-    pass
-
-
-def is_odd(n):
-    return (n % 2) == 1
-
-
-def default(val, d):
-    if exists(val):
-        return val
-    return d() if callable(d) else d
-
-
-def cycle(dl):
-    while True:
-        for data in dl:
-            yield data
-
-
-def num_to_groups(num, divisor):
-    groups = num // divisor
-    remainder = num % divisor
-    arr = [divisor] * groups
-    if remainder > 0:
-        arr.append(remainder)
-    return arr
-
-
-def prob_mask_like(shape, prob, device):
-    if prob == 1:
-        return torch.ones(shape, device=device, dtype=torch.bool)
-    elif prob == 0:
-        return torch.zeros(shape, device=device, dtype=torch.bool)
-    else:
-        return torch.zeros(shape, device=device).float().uniform_(0, 1) < prob
-
-
-def is_list_str(x):
-    if not isinstance(x, (list, tuple)):
-        return False
-    return all([type(el) == str for el in x])
-
-
-# relative positional bias
-
-class RelativePositionBias(nn.Module):
-    def __init__(
-            self,
-            heads=8,
-            num_buckets=32,
-            max_distance=128
-    ):
-        super().__init__()
-        self.num_buckets = num_buckets
-        self.max_distance = max_distance
-        self.relative_attention_bias = nn.Embedding(num_buckets, heads)
-
-    @staticmethod
-    def _relative_position_bucket(relative_position, num_buckets=32, max_distance=128):
-        ret = 0
-        n = -relative_position
-
-        num_buckets //= 2
-        ret += (n < 0).long() * num_buckets
-        n = torch.abs(n)
-
-        max_exact = num_buckets // 2
-        is_small = n < max_exact
-
-        val_if_large = max_exact + (
-                torch.log(n.float() / max_exact) / math.log(max_distance / max_exact) * (num_buckets - max_exact)
-        ).long()
-        val_if_large = torch.min(val_if_large, torch.full_like(val_if_large, num_buckets - 1))
-
-        ret += torch.where(is_small, n, val_if_large)
-        return ret
-
-    def forward(self, n, device):
-        q_pos = torch.arange(n, dtype=torch.long, device=device)
-        k_pos = torch.arange(n, dtype=torch.long, device=device)
-        rel_pos = rearrange(k_pos, 'j -> 1 j') - rearrange(q_pos, 'i -> i 1')
-        rp_bucket = self._relative_position_bucket(rel_pos, num_buckets=self.num_buckets,
-                                                   max_distance=self.max_distance)
-        values = self.relative_attention_bias(rp_bucket)
-        return rearrange(values, 'i j h -> h i j')
-
-
-# small helper modules
-
-class EMA():
-    def __init__(self, beta):
-        super().__init__()
-        self.beta = beta
-
-    def update_model_average(self, ma_model, current_model):
-        for current_params, ma_params in zip(current_model.parameters(), ma_model.parameters()):
-            old_weight, up_weight = ma_params.data, current_params.data
-            ma_params.data = self.update_average(old_weight, up_weight)
-
-    def update_average(self, old, new):
-        if old is None:
-            return new
-        return old * self.beta + (1 - self.beta) * new
-
-
-class Residual(nn.Module):
-    def __init__(self, fn):
-        super().__init__()
-        self.fn = fn
-
-    def forward(self, x, *args, **kwargs):
-        return self.fn(x, *args, **kwargs) + x
-
-
-class SinusoidalPosEmb(nn.Module):
-    def __init__(self, dim):
-        super().__init__()
-        self.dim = dim
-
-    def forward(self, x):
-        device = x.device
-        half_dim = self.dim // 2
-        emb = math.log(10000) / (half_dim - 1)
-        emb = torch.exp(torch.arange(half_dim, device=device) * -emb)
-        emb = x[:, None] * emb[None, :]
-        emb = torch.cat((emb.sin(), emb.cos()), dim=-1)
-        return emb
-
-
-def Upsample(dim, use_deconv=True, padding_mode="reflect"):
-    if use_deconv:
-        return nn.ConvTranspose3d(dim, dim, (1, 4, 4), (1, 2, 2), (0, 1, 1))
-    else:
-        return nn.Sequential(
-            nn.Upsample(scale_factor=(1, 2, 2), mode='nearest'),
-            nn.Conv3d(dim, dim, (1, 3, 3), (1, 1, 1), (0, 1, 1), padding_mode=padding_mode)
-        )
-
-
-def Downsample(dim):
-    return nn.Conv3d(dim, dim, (1, 4, 4), (1, 2, 2), (0, 1, 1))
-
-
-class LayerNorm(nn.Module):
-    def __init__(self, dim, eps=1e-5):
-        super().__init__()
-        self.eps = eps
-        self.gamma = nn.Parameter(torch.ones(1, dim, 1, 1, 1))
-
-    def forward(self, x):
-        var = torch.var(x, dim=1, unbiased=False, keepdim=True)
-        mean = torch.mean(x, dim=1, keepdim=True)
-        return (x - mean) / (var + self.eps).sqrt() * self.gamma
-
-
-class PreNorm(nn.Module):
-    def __init__(self, dim, fn):
-        super().__init__()
-        self.fn = fn
-        self.norm = LayerNorm(dim)
-
-    def forward(self, x, **kwargs):
-        x = self.norm(x)
-        return self.fn(x, **kwargs)
-
-
-# building block modules
-
-
-class Block(nn.Module):
-    def __init__(self, dim, dim_out, groups=8):
-        super().__init__()
-        self.proj = nn.Conv3d(dim, dim_out, (1, 3, 3), padding=(0, 1, 1))
-        self.norm = nn.GroupNorm(groups, dim_out)
-        self.act = nn.SiLU()
-
-    def forward(self, x, scale_shift=None):
-        x = self.proj(x)
-        x = self.norm(x)
-
-        if exists(scale_shift):
-            scale, shift = scale_shift
-            x = x * (scale + 1) + shift
-
-        return self.act(x)
-
-
-class ResnetBlock(nn.Module):
-    def __init__(self, dim, dim_out, *, time_emb_dim=None, groups=8):
-        super().__init__()
-        self.mlp = nn.Sequential(
-            nn.SiLU(),
-            nn.Linear(time_emb_dim, dim_out * 2)
-        ) if exists(time_emb_dim) else None
-
-        self.block1 = Block(dim, dim_out, groups=groups)
-        self.block2 = Block(dim_out, dim_out, groups=groups)
-        self.res_conv = nn.Conv3d(dim, dim_out, 1) if dim != dim_out else nn.Identity()
-
-    def forward(self, x, time_emb=None):
-        scale_shift = None
-        if exists(self.mlp):
-            assert exists(time_emb), 'time emb must be passed in'
-            time_emb = self.mlp(time_emb)
-            time_emb = rearrange(time_emb, 'b c -> b c 1 1 1')
-            scale_shift = time_emb.chunk(2, dim=1)
-
-        h = self.block1(x, scale_shift=scale_shift)
-
-        h = self.block2(h)
-        return h + self.res_conv(x)
-
-
-class SpatialLinearAttention(nn.Module):
-    def __init__(self, dim, heads=4, dim_head=32):
-        super().__init__()
-        self.scale = dim_head ** -0.5
-        self.heads = heads
-        hidden_dim = dim_head * heads
-        self.to_qkv = nn.Conv2d(dim, hidden_dim * 3, 1, bias=False)
-        self.to_out = nn.Conv2d(hidden_dim, dim, 1)
-
-    def forward(self, x):
-        b, c, f, h, w = x.shape
-        x = rearrange(x, 'b c f h w -> (b f) c h w')
-
-        qkv = self.to_qkv(x).chunk(3, dim=1)
-        q, k, v = rearrange_many(qkv, 'b (h c) x y -> b h c (x y)', h=self.heads)
-
-        q = q.softmax(dim=-2)
-        k = k.softmax(dim=-1)
-
-        q = q * self.scale
-        context = torch.einsum('b h d n, b h e n -> b h d e', k, v)
-
-        out = torch.einsum('b h d e, b h d n -> b h e n', context, q)
-        out = rearrange(out, 'b h c (x y) -> b (h c) x y', h=self.heads, x=h, y=w)
-        out = self.to_out(out)
-        return rearrange(out, '(b f) c h w -> b c f h w', b=b)
-
-
-# attention along space and time
-
-class EinopsToAndFrom(nn.Module):
-    def __init__(self, from_einops, to_einops, fn):
-        super().__init__()
-        self.from_einops = from_einops
-        self.to_einops = to_einops
-        self.fn = fn
-
-    def forward(self, x, **kwargs):
-        shape = x.shape
-        reconstitute_kwargs = dict(tuple(zip(self.from_einops.split(' '), shape)))
-        x = rearrange(x, f'{self.from_einops} -> {self.to_einops}')
-        x = self.fn(x, **kwargs)
-        x = rearrange(x, f'{self.to_einops} -> {self.from_einops}', **reconstitute_kwargs)
-        return x
-
-
-class Attention(nn.Module):
-    def __init__(
-            self,
-            dim,
-            heads=4,
-            dim_head=32,
-            rotary_emb=None
-    ):
-        super().__init__()
-        self.scale = dim_head ** -0.5
-        self.heads = heads
-        hidden_dim = dim_head * heads
-
-        self.rotary_emb = rotary_emb
-        self.to_qkv = nn.Linear(dim, hidden_dim * 3, bias=False)
-        self.to_out = nn.Linear(hidden_dim, dim, bias=False)
-
-    def forward(
-            self,
-            x,
-            pos_bias=None,
-            focus_present_mask=None
-    ):
-        n, device = x.shape[-2], x.device
-
-        qkv = self.to_qkv(x).chunk(3, dim=-1)
-
-        if exists(focus_present_mask) and focus_present_mask.all():
-            # if all batch samples are focusing on present
-            # it would be equivalent to passing that token's values through to the output
-            values = qkv[-1]
-            return self.to_out(values)
-
-        # split out heads
-
-        q, k, v = rearrange_many(qkv, '... n (h d) -> ... h n d', h=self.heads)
-
-        # scale
-
-        q = q * self.scale
-
-        # rotate positions into queries and keys for time attention
-
-        if exists(self.rotary_emb):
-            q = self.rotary_emb.rotate_queries_or_keys(q)
-            k = self.rotary_emb.rotate_queries_or_keys(k)
-
-        # similarity
-
-        sim = einsum('... h i d, ... h j d -> ... h i j', q, k)
-
-        # relative positional bias
-
-        if exists(pos_bias):
-            sim = sim + pos_bias
-
-        if exists(focus_present_mask) and not (~focus_present_mask).all():
-            attend_all_mask = torch.ones((n, n), device=device, dtype=torch.bool)
-            attend_self_mask = torch.eye(n, device=device, dtype=torch.bool)
-
-            mask = torch.where(
-                rearrange(focus_present_mask, 'b -> b 1 1 1 1'),
-                rearrange(attend_self_mask, 'i j -> 1 1 1 i j'),
-                rearrange(attend_all_mask, 'i j -> 1 1 1 i j'),
-            )
-
-            sim = sim.masked_fill(~mask, -torch.finfo(sim.dtype).max)
-
-        # numerical stability
-
-        sim = sim - sim.amax(dim=-1, keepdim=True).detach()
-        attn = sim.softmax(dim=-1)
-
-        # aggregate values
-
-        out = einsum('... h i j, ... h j d -> ... h i d', attn, v)
-        out = rearrange(out, '... h n d -> ... n (h d)')
-        return self.to_out(out)
-
-
-# model
-
-class Unet3D(nn.Module):
-    def __init__(
-            self,
-            dim,
-            cond_dim=None,
-            out_grid_dim=2,
-            out_conf_dim=1,
-            dim_mults=(1, 2, 4, 8),
-            channels=3,
-            attn_heads=8,
-            attn_dim_head=32,
-            use_bert_text_cond=False,
-            init_dim=None,
-            init_kernel_size=7,
-            use_sparse_linear_attn=True,
-            resnet_groups=8,
-            use_final_activation=False,
-            learn_null_cond=False,
-            use_deconv=True,
-            padding_mode="zeros",
-    ):
-        super().__init__()
-        self.null_cond_mask = None
-        self.channels = channels
-
-        # temporal attention and its relative positional encoding
-
-        rotary_emb = RotaryEmbedding(min(32, attn_dim_head))
-
-        temporal_attn = lambda dim: EinopsToAndFrom('b c f h w', 'b (h w) f c',
-                                                    Attention(dim, heads=attn_heads, dim_head=attn_dim_head,
-                                                              rotary_emb=rotary_emb))
-
-        self.time_rel_pos_bias = RelativePositionBias(heads=attn_heads,
-                                                      max_distance=32)  # realistically will not be able to generate that many frames of video... yet
-
-        # initial conv
-
-        init_dim = default(init_dim, dim)
-        assert is_odd(init_kernel_size)
-
-        init_padding = init_kernel_size // 2
-        self.init_conv = nn.Conv3d(channels, init_dim, (1, init_kernel_size, init_kernel_size),
-                                   padding=(0, init_padding, init_padding))
-
-        self.init_temporal_attn = Residual(PreNorm(init_dim, temporal_attn(init_dim)))
-
-        # dimensions
-
-        dims = [init_dim, *map(lambda m: dim * m, dim_mults)]
-        in_out = list(zip(dims[:-1], dims[1:]))
-
-        # time conditioning
-
-        time_dim = dim * 4
-        self.time_mlp = nn.Sequential(
-            SinusoidalPosEmb(dim),
-            nn.Linear(dim, time_dim),
-            nn.GELU(),
-            nn.Linear(time_dim, time_dim)
-        )
-
-        # text conditioning
-
-        self.has_cond = exists(cond_dim) or use_bert_text_cond
-        cond_dim = BERT_MODEL_DIM if use_bert_text_cond else cond_dim
-
-        # modified by nhm
-        self.learn_null_cond = learn_null_cond
-        if self.learn_null_cond:
-            self.null_cond_emb = nn.Parameter(torch.randn(1, cond_dim)) if self.has_cond else None
-        else:
-            self.null_cond_emb = torch.zeros(1, cond_dim).cuda() if self.has_cond else None
-
-        cond_dim = time_dim + int(cond_dim or 0)
-
-        # layers
-
-        self.downs = nn.ModuleList([])
-        self.ups = nn.ModuleList([])
-
-        num_resolutions = len(in_out)
-
-        # block type
-
-        block_klass = partial(ResnetBlock, groups=resnet_groups)
-        block_klass_cond = partial(block_klass, time_emb_dim=cond_dim)
-
-        # modules for all layers
-
-        for ind, (dim_in, dim_out) in enumerate(in_out):
-            is_last = ind >= (num_resolutions - 1)
-
-            self.downs.append(nn.ModuleList([
-                block_klass_cond(dim_in, dim_out),
-                block_klass_cond(dim_out, dim_out),
-                Residual(PreNorm(dim_out, SpatialLinearAttention(dim_out,
-                                                                 heads=attn_heads))) if use_sparse_linear_attn else nn.Identity(),
-                Residual(PreNorm(dim_out, temporal_attn(dim_out))),
-                Downsample(dim_out) if not is_last else nn.Identity()
-            ]))
-
-        mid_dim = dims[-1]
-        self.mid_block1 = block_klass_cond(mid_dim, mid_dim)
-
-        spatial_attn = EinopsToAndFrom('b c f h w', 'b f (h w) c', Attention(mid_dim, heads=attn_heads))
-
-        self.mid_spatial_attn = Residual(PreNorm(mid_dim, spatial_attn))
-        self.mid_temporal_attn = Residual(PreNorm(mid_dim, temporal_attn(mid_dim)))
-
-        self.mid_block2 = block_klass_cond(mid_dim, mid_dim)
-
-        for ind, (dim_in, dim_out) in enumerate(reversed(in_out)):
-            is_last = ind >= (num_resolutions - 1)
-
-            self.ups.append(nn.ModuleList([
-                block_klass_cond(dim_out * 2, dim_in),
-                block_klass_cond(dim_in, dim_in),
-                Residual(PreNorm(dim_in, SpatialLinearAttention(dim_in,
-                                                                heads=attn_heads))) if use_sparse_linear_attn else nn.Identity(),
-                Residual(PreNorm(dim_in, temporal_attn(dim_in))),
-                Upsample(dim_in, use_deconv, padding_mode) if not is_last else nn.Identity()
-            ]))
-
-        # out_dim = default(out_grid_dim, channels)
-        self.final_conv = nn.Sequential(
-            block_klass(dim * 2, dim),
-            nn.Conv3d(dim, out_grid_dim, 1)
-        )
-
-        # added by nhm
-        self.use_final_activation = use_final_activation
-        if self.use_final_activation:
-            self.final_activation = nn.Tanh()
-        else:
-            self.final_activation = nn.Identity()
-
-        # added by nhm for predicting occlusion mask
-        self.occlusion_map = nn.Sequential(
-            block_klass(dim * 2, dim),
-            nn.Conv3d(dim, out_conf_dim, 1)
-        )
-
-    def forward_with_cond_scale(
-            self,
-            *args,
-            cond_scale=2.,
-            **kwargs
-    ):
-        if cond_scale == 0:
-            null_logits = self.forward(*args, null_cond_prob=1., **kwargs)
-            return null_logits
-
-        logits = self.forward(*args, null_cond_prob=0., **kwargs)
-        if cond_scale == 1 or not self.has_cond:
-            return logits
-
-        null_logits = self.forward(*args, null_cond_prob=1., **kwargs)
-        return null_logits + (logits - null_logits) * cond_scale
-
-    def forward(
-            self,
-            x,
-            time,
-            cond=None,
-            null_cond_prob=0.,
-            none_cond_mask=None,
-            focus_present_mask=None,
-            prob_focus_present=0.
-            # probability at which a given batch sample will focus on the present (0. is all off, 1. is completely arrested attention across time)
-    ):
-        assert not (self.has_cond and not exists(cond)), 'cond must be passed in if cond_dim specified'
-        batch, device = x.shape[0], x.device
-
-        focus_present_mask = default(focus_present_mask,
-                                     lambda: prob_mask_like((batch,), prob_focus_present, device=device))
-
-        time_rel_pos_bias = self.time_rel_pos_bias(x.shape[2], device=x.device)
-
-        x = self.init_conv(x)
-        r = x.clone()
-
-        x = self.init_temporal_attn(x, pos_bias=time_rel_pos_bias)
-
-        t = self.time_mlp(time) if exists(self.time_mlp) else None
-
-        # classifier free guidance
-
-        if self.has_cond:
-            batch, device = x.shape[0], x.device
-            self.null_cond_mask = prob_mask_like((batch,), null_cond_prob, device=device)
-            if none_cond_mask is not None:
-                self.null_cond_mask = torch.logical_or(self.null_cond_mask, torch.tensor(none_cond_mask).cuda())
-            cond = torch.where(rearrange(self.null_cond_mask, 'b -> b 1'), self.null_cond_emb, cond)
-            t = torch.cat((t, cond), dim=-1)
-
-        h = []
-
-        for block1, block2, spatial_attn, temporal_attn, downsample in self.downs:
-            x = block1(x, t)
-            x = block2(x, t)
-            x = spatial_attn(x)
-            x = temporal_attn(x, pos_bias=time_rel_pos_bias, focus_present_mask=focus_present_mask)
-            h.append(x)
-            x = downsample(x)
-
-        x = self.mid_block1(x, t)
-        x = self.mid_spatial_attn(x)
-        x = self.mid_temporal_attn(x, pos_bias=time_rel_pos_bias, focus_present_mask=focus_present_mask)
-        x = self.mid_block2(x, t)
-
-        for block1, block2, spatial_attn, temporal_attn, upsample in self.ups:
-            x = torch.cat((x, h.pop()), dim=1)
-            x = block1(x, t)
-            x = block2(x, t)
-            x = spatial_attn(x)
-            x = temporal_attn(x, pos_bias=time_rel_pos_bias, focus_present_mask=focus_present_mask)
-            x = upsample(x)
-
-        x = torch.cat((x, r), dim=1)
-        return torch.cat((self.final_conv(x), self.occlusion_map(x)), dim=1)
-
-# gaussian diffusion trainer class
-
-def extract(a, t, x_shape):
-    b, *_ = t.shape
-    out = a.gather(-1, t)
-    return out.reshape(b, *((1,) * (len(x_shape) - 1)))
-
-
-def cosine_beta_schedule(timesteps, s=0.008):
-    """
-    cosine schedule
-    as proposed in https://openreview.net/forum?id=-NEXDKk8gZ
-    """
-    steps = timesteps + 1
-    x = torch.linspace(0, timesteps, steps, dtype=torch.float64)
-    alphas_cumprod = torch.cos(((x / timesteps) + s) / (1 + s) * torch.pi * 0.5) ** 2
-    alphas_cumprod = alphas_cumprod / alphas_cumprod[0]
-    betas = 1 - (alphas_cumprod[1:] / alphas_cumprod[:-1])
-    return torch.clip(betas, 0, 0.9999)
-
-
-class GaussianDiffusion(nn.Module):
-    def __init__(
-            self,
-            denoise_fn,
-            *,
-            image_size,
-            num_frames,
-            text_use_bert_cls=False,
-            channels=3,
-            timesteps=1000,
-            sampling_timesteps=250,
-            ddim_sampling_eta=1.,
-            loss_type='l1',
-            use_dynamic_thres=False,  # from the Imagen paper
-            dynamic_thres_percentile=0.9,
-            null_cond_prob=0.1,
-            is_transformer=False 
-    ):
-        super().__init__()
-        self.null_cond_prob = null_cond_prob
-        self.channels = channels
-        self.image_size = image_size
-        self.num_frames = num_frames
-        self.denoise_fn = denoise_fn
-        self.is_transformer = is_transformer
-
-        betas = cosine_beta_schedule(timesteps)
-
-        alphas = 1. - betas
-        alphas_cumprod = torch.cumprod(alphas, axis=0)
-        alphas_cumprod_prev = F.pad(alphas_cumprod[:-1], (1, 0), value=1.)
-
-        timesteps, = betas.shape
-        self.num_timesteps = int(timesteps)
-        self.loss_type = loss_type
-
-        self.sampling_timesteps = default(sampling_timesteps,
-                                          timesteps)
-        self.is_ddim_sampling = self.sampling_timesteps < timesteps
-        if self.is_ddim_sampling:
-            print("using ddim samping with %d steps" % sampling_timesteps)
-        self.ddim_sampling_eta = ddim_sampling_eta
-
-        # register buffer helper function that casts float64 to float32
-
-        register_buffer = lambda name, val: self.register_buffer(name, val.to(torch.float32))
-
-        register_buffer('betas', betas)
-        register_buffer('alphas_cumprod', alphas_cumprod)
-        register_buffer('alphas_cumprod_prev', alphas_cumprod_prev)
-
-        # calculations for diffusion q(x_t | x_{t-1}) and others
-
-        register_buffer('sqrt_alphas_cumprod', torch.sqrt(alphas_cumprod))
-        register_buffer('sqrt_one_minus_alphas_cumprod', torch.sqrt(1. - alphas_cumprod))
-        register_buffer('log_one_minus_alphas_cumprod', torch.log(1. - alphas_cumprod))
-        register_buffer('sqrt_recip_alphas_cumprod', torch.sqrt(1. / alphas_cumprod))
-        register_buffer('sqrt_recipm1_alphas_cumprod', torch.sqrt(1. / alphas_cumprod - 1))
-
-        # calculations for posterior q(x_{t-1} | x_t, x_0)
-
-        posterior_variance = betas * (1. - alphas_cumprod_prev) / (1. - alphas_cumprod)
-
-        # above: equal to 1. / (1. / (1. - alpha_cumprod_tm1) + alpha_t / beta_t)
-
-        register_buffer('posterior_variance', posterior_variance)
-
-        # below: log calculation clipped because the posterior variance is 0 at the beginning of the diffusion chain
-
-        register_buffer('posterior_log_variance_clipped', torch.log(posterior_variance.clamp(min=1e-20)))
-        register_buffer('posterior_mean_coef1', betas * torch.sqrt(alphas_cumprod_prev) / (1. - alphas_cumprod))
-        register_buffer('posterior_mean_coef2', (1. - alphas_cumprod_prev) * torch.sqrt(alphas) / (1. - alphas_cumprod))
-
-        # text conditioning parameters
-
-        self.text_use_bert_cls = text_use_bert_cls
-
-        # dynamic thresholding when sampling
-
-        self.use_dynamic_thres = use_dynamic_thres
-        self.dynamic_thres_percentile = dynamic_thres_percentile
-
-    def q_mean_variance(self, x_start, t):
-        mean = extract(self.sqrt_alphas_cumprod, t, x_start.shape) * x_start
-        variance = extract(1. - self.alphas_cumprod, t, x_start.shape)
-        log_variance = extract(self.log_one_minus_alphas_cumprod, t, x_start.shape)
-        return mean, variance, log_variance
-
-    def predict_start_from_noise(self, x_t, t, noise):
-        if noise.shape[1] != x_t.shape[1]:
-            noise = noise[:, :x_t.shape[1]]
-        return (
-                extract(self.sqrt_recip_alphas_cumprod, t, x_t.shape) * x_t -
-                extract(self.sqrt_recipm1_alphas_cumprod, t, x_t.shape) * noise
-        )
-
-    def q_posterior(self, x_start, x_t, t):
-        posterior_mean = (
-                extract(self.posterior_mean_coef1, t, x_t.shape) * x_start +
-                extract(self.posterior_mean_coef2, t, x_t.shape) * x_t
-        )
-        posterior_variance = extract(self.posterior_variance, t, x_t.shape)
-        posterior_log_variance_clipped = extract(self.posterior_log_variance_clipped, t, x_t.shape)
-        return posterior_mean, posterior_variance, posterior_log_variance_clipped
-
-    def p_mean_variance(self, x, t, fea, clip_denoised: bool, cond=None, cond_scale=1.):
-        fea = fea.unsqueeze(dim=2).repeat(1, 1, x.size(2), 1, 1)
-        x_recon = self.predict_start_from_noise(x, t=t, noise=self.denoise_fn.forward_with_cond_scale(torch.cat([x, fea], dim=1),
-                                                                                                      t,
-                                                                                                      cond=cond,
-                                                                                                      cond_scale=cond_scale))
-
-        if clip_denoised:
-            s = 1.
-            if self.use_dynamic_thres:
-                s = torch.quantile(
-                    rearrange(x_recon, 'b ... -> b (...)').abs(),
-                    self.dynamic_thres_percentile,
-                    dim=-1
-                )
-
-                s.clamp_(min=1.)
-                s = s.view(-1, *((1,) * (x_recon.ndim - 1)))
-
-            # clip by threshold, depending on whether static or dynamic
-            x_recon = x_recon.clamp(-s, s) / s
-
-        model_mean, posterior_variance, posterior_log_variance = self.q_posterior(x_start=x_recon, x_t=x, t=t)
-        return model_mean, posterior_variance, posterior_log_variance
-
-    @torch.inference_mode()
-    def p_sample(self, x, t, fea, cond=None, cond_scale=1., clip_denoised=True):
-        b, *_, device = *x.shape, x.device
-        model_mean, _, model_log_variance = self.p_mean_variance(x=x, t=t, fea=fea,
-                                                                 clip_denoised=clip_denoised, cond=cond,
-                                                                 cond_scale=cond_scale)
-        noise = torch.randn_like(x)
-        # no noise when t == 0
-        nonzero_mask = (1 - (t == 0).float()).reshape(b, *((1,) * (len(x.shape) - 1)))
-        return model_mean + nonzero_mask * (0.5 * model_log_variance).exp() * noise
-
-    @torch.inference_mode()
-    def p_sample_loop(self, fea, shape, cond=None, cond_scale=1.):
-        device = self.betas.device
-
-        b = shape[0]
-        img = torch.randn(shape, device=device)
-
-        for i in tqdm(reversed(range(0, self.num_timesteps)), desc='sampling loop time step', total=self.num_timesteps):
-            img = self.p_sample(img, torch.full((b,), i, device=device, dtype=torch.long), fea, cond=cond,
-                                cond_scale=cond_scale)
-
-        return img
-        # return unnormalize_img(img)
-
-    @torch.inference_mode()
-    def sample(self, fea, cond=None, cond_scale=1., batch_size=16):
-        device = next(self.denoise_fn.parameters()).device
-
-        if is_list_str(cond):
-            cond = bert_embed(tokenize(cond), return_cls_repr=self.text_use_bert_cls).to(device)
-
-        batch_size = cond.shape[0] if exists(cond) else batch_size
-        image_size = self.image_size
-        channels = self.channels
-        num_frames = self.num_frames
-        sample_fn = self.p_sample_loop if not self.is_ddim_sampling else self.ddim_sample
-        return sample_fn(fea, (batch_size, channels, num_frames, image_size, image_size), cond=cond,
-                         cond_scale=cond_scale)
-
-    # add by nhm
-    @torch.no_grad()
-    def ddim_sample(self, fea, shape, cond=None, cond_scale=1., clip_denoised=True):
-
-        batch, device, total_timesteps, sampling_timesteps, eta = \
-            shape[0], self.betas.device, self.num_timesteps, self.sampling_timesteps, self.ddim_sampling_eta
-
-        times = torch.linspace(0., total_timesteps, steps=sampling_timesteps + 2)[:-1]
-        times = list(reversed(times.int().tolist()))
-        time_pairs = list(zip(times[:-1], times[1:]))
-
-        img = torch.randn(shape, device=device)
-        fea = fea.unsqueeze(dim=2).repeat(1, 1, img.size(2), 1, 1)
-
-        for time, time_next in tqdm(time_pairs, desc='sampling loop time step'):
-            alpha = self.alphas_cumprod_prev[time]
-            alpha_next = self.alphas_cumprod_prev[time_next]
-
-            time_cond = torch.full((batch,), time, device=device, dtype=torch.long)
-
-            # pred_noise, x_start, *_ = self.model_predictions(img, time_cond, fea)
-            pred_noise = self.denoise_fn.forward_with_cond_scale(
-                torch.cat([img, fea], dim=1),
-                time_cond,
-                cond=cond,
-                cond_scale=cond_scale)
-            x_start = self.predict_start_from_noise(img, t=time_cond, noise=pred_noise)
-
-            if clip_denoised:
-                s = 1.
-                if self.use_dynamic_thres:
-                    s = torch.quantile(
-                        rearrange(x_start, 'b ... -> b (...)').abs(),
-                        self.dynamic_thres_percentile,
-                        dim=-1
-                    )
-
-                    s.clamp_(min=1.)
-                    s = s.view(-1, *((1,) * (x_start.ndim - 1)))
-
-                # clip by threshold, depending on whether static or dynamic
-                x_start = x_start.clamp(-s, s) / s
-
-            sigma = eta * ((1 - alpha / alpha_next) * (1 - alpha_next) / (1 - alpha)).sqrt()
-            c = ((1 - alpha_next) - sigma ** 2).sqrt()
-
-            noise = torch.randn_like(img) if time_next > 0 else 0.
-
-            img = x_start * alpha_next.sqrt() + \
-                  c * pred_noise + \
-                  sigma * noise
-
-        # img = unnormalize_to_zero_to_one(img)
-        return img
-
-    @torch.inference_mode()
-    def interpolate(self, x1, x2, t=None, lam=0.5):
-        b, *_, device = *x1.shape, x1.device
-        t = default(t, self.num_timesteps - 1)
-
-        assert x1.shape == x2.shape
-
-        t_batched = torch.stack([torch.tensor(t, device=device)] * b)
-        xt1, xt2 = map(lambda x: self.q_sample(x, t=t_batched), (x1, x2))
-
-        img = (1 - lam) * xt1 + lam * xt2
-        for i in tqdm(reversed(range(0, t)), desc='interpolation sample time step', total=t):
-            img = self.p_sample(img, torch.full((b,), i, device=device, dtype=torch.long))
-
-        return img
-
-    def q_sample(self, x_start, t, noise=None):
-        noise = default(noise, lambda: torch.randn_like(x_start))
-
-        return (
-                extract(self.sqrt_alphas_cumprod, t, x_start.shape) * x_start +
-                extract(self.sqrt_one_minus_alphas_cumprod, t, x_start.shape) * noise
-        )
-
-    def p_losses(self, x_start, t, fea, cond=None, noise=None, clip_denoised=True, **kwargs):
-        b, c, f, h, w, device = *x_start.shape, x_start.device
-        noise = default(noise, lambda: torch.randn_like(x_start))
-
-        x_noisy = self.q_sample(x_start=x_start, t=t, noise=noise)
-
-        if self.is_transformer:
-            pred_noise = self.denoise_fn.forward(
-                x_noisy, t, cond=fea  # fea là conditioning
-            )
-        else:
-<<<<<<< HEAD
-=======
-            if is_list_str(cond):
-                none_cond_mask = [ii == "None" for ii in cond]
-                cond = bert_embed(tokenize(cond), return_cls_repr=self.text_use_bert_cls).to(device)
-            else:
-                none_cond_mask = None
-
->>>>>>> 9e6be212
-            pred_noise = self.denoise_fn.forward(
-                torch.cat([x_noisy, fea], dim=1), t, cond=cond,
-                null_cond_prob=self.null_cond_prob,
-                none_cond_mask=none_cond_mask,
-                **kwargs
-            )
-<<<<<<< HEAD
-
-        if is_list_str(cond):
-            none_cond_mask = [ii == "None" for ii in cond]
-            cond = bert_embed(tokenize(cond), return_cls_repr=self.text_use_bert_cls)
-            cond = cond.to(device)
-
-        # pred_noise = self.denoise_fn.forward(torch.cat([x_noisy, fea], dim=1), t, cond=cond,
-        #                                 null_cond_prob=self.null_cond_prob,
-        #                                 none_cond_mask=none_cond_mask,
-        #                                 **kwargs)
-=======
->>>>>>> 9e6be212
-
-        # if is_list_str(cond):
-        #     none_cond_mask = [ii == "None" for ii in cond]
-        #     cond = bert_embed(tokenize(cond), return_cls_repr=self.text_use_bert_cls)
-        #     cond = cond.to(device)
-
-        # pred_noise = self.denoise_fn.forward(torch.cat([x_noisy, fea], dim=1), t, cond=cond,
-        #                                 null_cond_prob=self.null_cond_prob,
-        #                                 none_cond_mask=none_cond_mask,
-        #                                 **kwargs)
-        if pred_noise.shape[1] != x_start.shape[1]:
-            pred_noise = pred_noise[:, :x_start.shape[1]]
-            
-        if self.loss_type == 'l1':
-            loss = F.l1_loss(noise, pred_noise)
-        elif self.loss_type == 'l2':
-            loss = F.mse_loss(noise, pred_noise)
-        else:
-            raise NotImplementedError()
-
-        pred_x0 = self.predict_start_from_noise(x_noisy, t, pred_noise)
-
-        if clip_denoised:
-            s = 1.
-            if self.use_dynamic_thres:
-                s = torch.quantile(
-                    rearrange(pred_x0, 'b ... -> b (...)').abs(),
-                    self.dynamic_thres_percentile,
-                    dim=-1
-                )
-
-                s.clamp_(min=1.)
-                s = s.view(-1, *((1,) * (pred_x0.ndim - 1)))
-
-            # clip by threshold, depending on whether static or dynamic
-            self.pred_x0 = pred_x0.clamp(-s, s) / s
-
-        return loss
-
-    def forward(self, x, fea, text, *args, **kwargs):
-        b, device, img_size, = x.shape[0], x.device, self.image_size
-        # check_shape(x, 'b c f h w', c=self.channels, f=self.num_frames, h=img_size, w=img_size)
-        t = torch.randint(0, self.num_timesteps, (b,), device=device).long()
-        fea = fea.unsqueeze(dim=2).repeat(1, 1, x.size(2), 1, 1)
-        # x = normalize_img(x)
-        return self.p_losses(x, t, fea, cond=text, *args, **kwargs)
-
-
-# trainer class
-
-CHANNELS_TO_MODE = {
-    1: 'L',
-    3: 'RGB',
-    4: 'RGBA'
-}
-
-
-def seek_all_images(img, channels=3):
-    assert channels in CHANNELS_TO_MODE, f'channels {channels} invalid'
-    mode = CHANNELS_TO_MODE[channels]
-
-    i = 0
-    while True:
-        try:
-            img.seek(i)
-            yield img.convert(mode)
-        except EOFError:
-            break
-        i += 1
-
-
-# tensor of shape (channels, frames, height, width) -> gif
-
-def video_tensor_to_gif(tensor, path, duration=120, loop=0, optimize=True):
-    images = map(T.ToPILImage(), tensor.unbind(dim=1))
-    first_img, *rest_imgs = images
-    first_img.save(path, save_all=True, append_images=rest_imgs, duration=duration, loop=loop, optimize=optimize)
-    return images
-
-
-# gif -> (channels, frame, height, width) tensor
-
-def gif_to_tensor(path, channels=3, transform=T.ToTensor()):
-    img = Image.open(path)
-    tensors = tuple(map(transform, seek_all_images(img, channels=channels)))
-    return torch.stack(tensors, dim=1)
-
-
-def identity(t, *args, **kwargs):
-    return t
-
-
-def normalize_img(t):
-    return t * 2 - 1
-
-
-# def unnormalize_img(t):
-#     return (t + 1) * 0.5
-
-
-def cast_num_frames(t, *, frames):
-    f = t.shape[1]
-
-    if f == frames:
-        return t
-
-    if f > frames:
-        return t[:, :frames]
-
-    return F.pad(t, (0, 0, 0, 0, 0, frames - f))
-
-
+import math
+import torch
+from torch import nn, einsum
+import torch.nn.functional as F
+from functools import partial
+
+from torchvision import transforms as T
+from PIL import Image
+
+from tqdm import tqdm
+from einops import rearrange
+from einops_exts import rearrange_many
+
+from rotary_embedding_torch import RotaryEmbedding
+
+from DM.modules.text import tokenize, bert_embed, BERT_MODEL_DIM
+
+
+# helpers functions
+
+def exists(x):
+    return x is not None
+
+
+def noop(*args, **kwargs):
+    pass
+
+
+def is_odd(n):
+    return (n % 2) == 1
+
+
+def default(val, d):
+    if exists(val):
+        return val
+    return d() if callable(d) else d
+
+
+def cycle(dl):
+    while True:
+        for data in dl:
+            yield data
+
+
+def num_to_groups(num, divisor):
+    groups = num // divisor
+    remainder = num % divisor
+    arr = [divisor] * groups
+    if remainder > 0:
+        arr.append(remainder)
+    return arr
+
+
+def prob_mask_like(shape, prob, device):
+    if prob == 1:
+        return torch.ones(shape, device=device, dtype=torch.bool)
+    elif prob == 0:
+        return torch.zeros(shape, device=device, dtype=torch.bool)
+    else:
+        return torch.zeros(shape, device=device).float().uniform_(0, 1) < prob
+
+
+def is_list_str(x):
+    if not isinstance(x, (list, tuple)):
+        return False
+    return all([type(el) == str for el in x])
+
+
+# relative positional bias
+
+class RelativePositionBias(nn.Module):
+    def __init__(
+            self,
+            heads=8,
+            num_buckets=32,
+            max_distance=128
+    ):
+        super().__init__()
+        self.num_buckets = num_buckets
+        self.max_distance = max_distance
+        self.relative_attention_bias = nn.Embedding(num_buckets, heads)
+
+    @staticmethod
+    def _relative_position_bucket(relative_position, num_buckets=32, max_distance=128):
+        ret = 0
+        n = -relative_position
+
+        num_buckets //= 2
+        ret += (n < 0).long() * num_buckets
+        n = torch.abs(n)
+
+        max_exact = num_buckets // 2
+        is_small = n < max_exact
+
+        val_if_large = max_exact + (
+                torch.log(n.float() / max_exact) / math.log(max_distance / max_exact) * (num_buckets - max_exact)
+        ).long()
+        val_if_large = torch.min(val_if_large, torch.full_like(val_if_large, num_buckets - 1))
+
+        ret += torch.where(is_small, n, val_if_large)
+        return ret
+
+    def forward(self, n, device):
+        q_pos = torch.arange(n, dtype=torch.long, device=device)
+        k_pos = torch.arange(n, dtype=torch.long, device=device)
+        rel_pos = rearrange(k_pos, 'j -> 1 j') - rearrange(q_pos, 'i -> i 1')
+        rp_bucket = self._relative_position_bucket(rel_pos, num_buckets=self.num_buckets,
+                                                   max_distance=self.max_distance)
+        values = self.relative_attention_bias(rp_bucket)
+        return rearrange(values, 'i j h -> h i j')
+
+
+# small helper modules
+
+class EMA():
+    def __init__(self, beta):
+        super().__init__()
+        self.beta = beta
+
+    def update_model_average(self, ma_model, current_model):
+        for current_params, ma_params in zip(current_model.parameters(), ma_model.parameters()):
+            old_weight, up_weight = ma_params.data, current_params.data
+            ma_params.data = self.update_average(old_weight, up_weight)
+
+    def update_average(self, old, new):
+        if old is None:
+            return new
+        return old * self.beta + (1 - self.beta) * new
+
+
+class Residual(nn.Module):
+    def __init__(self, fn):
+        super().__init__()
+        self.fn = fn
+
+    def forward(self, x, *args, **kwargs):
+        return self.fn(x, *args, **kwargs) + x
+
+
+class SinusoidalPosEmb(nn.Module):
+    def __init__(self, dim):
+        super().__init__()
+        self.dim = dim
+
+    def forward(self, x):
+        device = x.device
+        half_dim = self.dim // 2
+        emb = math.log(10000) / (half_dim - 1)
+        emb = torch.exp(torch.arange(half_dim, device=device) * -emb)
+        emb = x[:, None] * emb[None, :]
+        emb = torch.cat((emb.sin(), emb.cos()), dim=-1)
+        return emb
+
+
+def Upsample(dim, use_deconv=True, padding_mode="reflect"):
+    if use_deconv:
+        return nn.ConvTranspose3d(dim, dim, (1, 4, 4), (1, 2, 2), (0, 1, 1))
+    else:
+        return nn.Sequential(
+            nn.Upsample(scale_factor=(1, 2, 2), mode='nearest'),
+            nn.Conv3d(dim, dim, (1, 3, 3), (1, 1, 1), (0, 1, 1), padding_mode=padding_mode)
+        )
+
+
+def Downsample(dim):
+    return nn.Conv3d(dim, dim, (1, 4, 4), (1, 2, 2), (0, 1, 1))
+
+
+class LayerNorm(nn.Module):
+    def __init__(self, dim, eps=1e-5):
+        super().__init__()
+        self.eps = eps
+        self.gamma = nn.Parameter(torch.ones(1, dim, 1, 1, 1))
+
+    def forward(self, x):
+        var = torch.var(x, dim=1, unbiased=False, keepdim=True)
+        mean = torch.mean(x, dim=1, keepdim=True)
+        return (x - mean) / (var + self.eps).sqrt() * self.gamma
+
+
+class PreNorm(nn.Module):
+    def __init__(self, dim, fn):
+        super().__init__()
+        self.fn = fn
+        self.norm = LayerNorm(dim)
+
+    def forward(self, x, **kwargs):
+        x = self.norm(x)
+        return self.fn(x, **kwargs)
+
+
+# building block modules
+
+
+class Block(nn.Module):
+    def __init__(self, dim, dim_out, groups=8):
+        super().__init__()
+        self.proj = nn.Conv3d(dim, dim_out, (1, 3, 3), padding=(0, 1, 1))
+        self.norm = nn.GroupNorm(groups, dim_out)
+        self.act = nn.SiLU()
+
+    def forward(self, x, scale_shift=None):
+        x = self.proj(x)
+        x = self.norm(x)
+
+        if exists(scale_shift):
+            scale, shift = scale_shift
+            x = x * (scale + 1) + shift
+
+        return self.act(x)
+
+
+class ResnetBlock(nn.Module):
+    def __init__(self, dim, dim_out, *, time_emb_dim=None, groups=8):
+        super().__init__()
+        self.mlp = nn.Sequential(
+            nn.SiLU(),
+            nn.Linear(time_emb_dim, dim_out * 2)
+        ) if exists(time_emb_dim) else None
+
+        self.block1 = Block(dim, dim_out, groups=groups)
+        self.block2 = Block(dim_out, dim_out, groups=groups)
+        self.res_conv = nn.Conv3d(dim, dim_out, 1) if dim != dim_out else nn.Identity()
+
+    def forward(self, x, time_emb=None):
+        scale_shift = None
+        if exists(self.mlp):
+            assert exists(time_emb), 'time emb must be passed in'
+            time_emb = self.mlp(time_emb)
+            time_emb = rearrange(time_emb, 'b c -> b c 1 1 1')
+            scale_shift = time_emb.chunk(2, dim=1)
+
+        h = self.block1(x, scale_shift=scale_shift)
+
+        h = self.block2(h)
+        return h + self.res_conv(x)
+
+
+class SpatialLinearAttention(nn.Module):
+    def __init__(self, dim, heads=4, dim_head=32):
+        super().__init__()
+        self.scale = dim_head ** -0.5
+        self.heads = heads
+        hidden_dim = dim_head * heads
+        self.to_qkv = nn.Conv2d(dim, hidden_dim * 3, 1, bias=False)
+        self.to_out = nn.Conv2d(hidden_dim, dim, 1)
+
+    def forward(self, x):
+        b, c, f, h, w = x.shape
+        x = rearrange(x, 'b c f h w -> (b f) c h w')
+
+        qkv = self.to_qkv(x).chunk(3, dim=1)
+        q, k, v = rearrange_many(qkv, 'b (h c) x y -> b h c (x y)', h=self.heads)
+
+        q = q.softmax(dim=-2)
+        k = k.softmax(dim=-1)
+
+        q = q * self.scale
+        context = torch.einsum('b h d n, b h e n -> b h d e', k, v)
+
+        out = torch.einsum('b h d e, b h d n -> b h e n', context, q)
+        out = rearrange(out, 'b h c (x y) -> b (h c) x y', h=self.heads, x=h, y=w)
+        out = self.to_out(out)
+        return rearrange(out, '(b f) c h w -> b c f h w', b=b)
+
+
+# attention along space and time
+
+class EinopsToAndFrom(nn.Module):
+    def __init__(self, from_einops, to_einops, fn):
+        super().__init__()
+        self.from_einops = from_einops
+        self.to_einops = to_einops
+        self.fn = fn
+
+    def forward(self, x, **kwargs):
+        shape = x.shape
+        reconstitute_kwargs = dict(tuple(zip(self.from_einops.split(' '), shape)))
+        x = rearrange(x, f'{self.from_einops} -> {self.to_einops}')
+        x = self.fn(x, **kwargs)
+        x = rearrange(x, f'{self.to_einops} -> {self.from_einops}', **reconstitute_kwargs)
+        return x
+
+
+class Attention(nn.Module):
+    def __init__(
+            self,
+            dim,
+            heads=4,
+            dim_head=32,
+            rotary_emb=None
+    ):
+        super().__init__()
+        self.scale = dim_head ** -0.5
+        self.heads = heads
+        hidden_dim = dim_head * heads
+
+        self.rotary_emb = rotary_emb
+        self.to_qkv = nn.Linear(dim, hidden_dim * 3, bias=False)
+        self.to_out = nn.Linear(hidden_dim, dim, bias=False)
+
+    def forward(
+            self,
+            x,
+            pos_bias=None,
+            focus_present_mask=None
+    ):
+        n, device = x.shape[-2], x.device
+
+        qkv = self.to_qkv(x).chunk(3, dim=-1)
+
+        if exists(focus_present_mask) and focus_present_mask.all():
+            # if all batch samples are focusing on present
+            # it would be equivalent to passing that token's values through to the output
+            values = qkv[-1]
+            return self.to_out(values)
+
+        # split out heads
+
+        q, k, v = rearrange_many(qkv, '... n (h d) -> ... h n d', h=self.heads)
+
+        # scale
+
+        q = q * self.scale
+
+        # rotate positions into queries and keys for time attention
+
+        if exists(self.rotary_emb):
+            q = self.rotary_emb.rotate_queries_or_keys(q)
+            k = self.rotary_emb.rotate_queries_or_keys(k)
+
+        # similarity
+
+        sim = einsum('... h i d, ... h j d -> ... h i j', q, k)
+
+        # relative positional bias
+
+        if exists(pos_bias):
+            sim = sim + pos_bias
+
+        if exists(focus_present_mask) and not (~focus_present_mask).all():
+            attend_all_mask = torch.ones((n, n), device=device, dtype=torch.bool)
+            attend_self_mask = torch.eye(n, device=device, dtype=torch.bool)
+
+            mask = torch.where(
+                rearrange(focus_present_mask, 'b -> b 1 1 1 1'),
+                rearrange(attend_self_mask, 'i j -> 1 1 1 i j'),
+                rearrange(attend_all_mask, 'i j -> 1 1 1 i j'),
+            )
+
+            sim = sim.masked_fill(~mask, -torch.finfo(sim.dtype).max)
+
+        # numerical stability
+
+        sim = sim - sim.amax(dim=-1, keepdim=True).detach()
+        attn = sim.softmax(dim=-1)
+
+        # aggregate values
+
+        out = einsum('... h i j, ... h j d -> ... h i d', attn, v)
+        out = rearrange(out, '... h n d -> ... n (h d)')
+        return self.to_out(out)
+
+
+# model
+
+class Unet3D(nn.Module):
+    def __init__(
+            self,
+            dim,
+            cond_dim=None,
+            out_grid_dim=2,
+            out_conf_dim=1,
+            dim_mults=(1, 2, 4, 8),
+            channels=3,
+            attn_heads=8,
+            attn_dim_head=32,
+            use_bert_text_cond=False,
+            init_dim=None,
+            init_kernel_size=7,
+            use_sparse_linear_attn=True,
+            resnet_groups=8,
+            use_final_activation=False,
+            learn_null_cond=False,
+            use_deconv=True,
+            padding_mode="zeros",
+    ):
+        super().__init__()
+        self.null_cond_mask = None
+        self.channels = channels
+
+        # temporal attention and its relative positional encoding
+
+        rotary_emb = RotaryEmbedding(min(32, attn_dim_head))
+
+        temporal_attn = lambda dim: EinopsToAndFrom('b c f h w', 'b (h w) f c',
+                                                    Attention(dim, heads=attn_heads, dim_head=attn_dim_head,
+                                                              rotary_emb=rotary_emb))
+
+        self.time_rel_pos_bias = RelativePositionBias(heads=attn_heads,
+                                                      max_distance=32)  # realistically will not be able to generate that many frames of video... yet
+
+        # initial conv
+
+        init_dim = default(init_dim, dim)
+        assert is_odd(init_kernel_size)
+
+        init_padding = init_kernel_size // 2
+        self.init_conv = nn.Conv3d(channels, init_dim, (1, init_kernel_size, init_kernel_size),
+                                   padding=(0, init_padding, init_padding))
+
+        self.init_temporal_attn = Residual(PreNorm(init_dim, temporal_attn(init_dim)))
+
+        # dimensions
+
+        dims = [init_dim, *map(lambda m: dim * m, dim_mults)]
+        in_out = list(zip(dims[:-1], dims[1:]))
+
+        # time conditioning
+
+        time_dim = dim * 4
+        self.time_mlp = nn.Sequential(
+            SinusoidalPosEmb(dim),
+            nn.Linear(dim, time_dim),
+            nn.GELU(),
+            nn.Linear(time_dim, time_dim)
+        )
+
+        # text conditioning
+
+        self.has_cond = exists(cond_dim) or use_bert_text_cond
+        cond_dim = BERT_MODEL_DIM if use_bert_text_cond else cond_dim
+
+        # modified by nhm
+        self.learn_null_cond = learn_null_cond
+        if self.learn_null_cond:
+            self.null_cond_emb = nn.Parameter(torch.randn(1, cond_dim)) if self.has_cond else None
+        else:
+            self.null_cond_emb = torch.zeros(1, cond_dim).cuda() if self.has_cond else None
+
+        cond_dim = time_dim + int(cond_dim or 0)
+
+        # layers
+
+        self.downs = nn.ModuleList([])
+        self.ups = nn.ModuleList([])
+
+        num_resolutions = len(in_out)
+
+        # block type
+
+        block_klass = partial(ResnetBlock, groups=resnet_groups)
+        block_klass_cond = partial(block_klass, time_emb_dim=cond_dim)
+
+        # modules for all layers
+
+        for ind, (dim_in, dim_out) in enumerate(in_out):
+            is_last = ind >= (num_resolutions - 1)
+
+            self.downs.append(nn.ModuleList([
+                block_klass_cond(dim_in, dim_out),
+                block_klass_cond(dim_out, dim_out),
+                Residual(PreNorm(dim_out, SpatialLinearAttention(dim_out,
+                                                                 heads=attn_heads))) if use_sparse_linear_attn else nn.Identity(),
+                Residual(PreNorm(dim_out, temporal_attn(dim_out))),
+                Downsample(dim_out) if not is_last else nn.Identity()
+            ]))
+
+        mid_dim = dims[-1]
+        self.mid_block1 = block_klass_cond(mid_dim, mid_dim)
+
+        spatial_attn = EinopsToAndFrom('b c f h w', 'b f (h w) c', Attention(mid_dim, heads=attn_heads))
+
+        self.mid_spatial_attn = Residual(PreNorm(mid_dim, spatial_attn))
+        self.mid_temporal_attn = Residual(PreNorm(mid_dim, temporal_attn(mid_dim)))
+
+        self.mid_block2 = block_klass_cond(mid_dim, mid_dim)
+
+        for ind, (dim_in, dim_out) in enumerate(reversed(in_out)):
+            is_last = ind >= (num_resolutions - 1)
+
+            self.ups.append(nn.ModuleList([
+                block_klass_cond(dim_out * 2, dim_in),
+                block_klass_cond(dim_in, dim_in),
+                Residual(PreNorm(dim_in, SpatialLinearAttention(dim_in,
+                                                                heads=attn_heads))) if use_sparse_linear_attn else nn.Identity(),
+                Residual(PreNorm(dim_in, temporal_attn(dim_in))),
+                Upsample(dim_in, use_deconv, padding_mode) if not is_last else nn.Identity()
+            ]))
+
+        # out_dim = default(out_grid_dim, channels)
+        self.final_conv = nn.Sequential(
+            block_klass(dim * 2, dim),
+            nn.Conv3d(dim, out_grid_dim, 1)
+        )
+
+        # added by nhm
+        self.use_final_activation = use_final_activation
+        if self.use_final_activation:
+            self.final_activation = nn.Tanh()
+        else:
+            self.final_activation = nn.Identity()
+
+        # added by nhm for predicting occlusion mask
+        self.occlusion_map = nn.Sequential(
+            block_klass(dim * 2, dim),
+            nn.Conv3d(dim, out_conf_dim, 1)
+        )
+
+    def forward_with_cond_scale(
+            self,
+            *args,
+            cond_scale=2.,
+            **kwargs
+    ):
+        if cond_scale == 0:
+            null_logits = self.forward(*args, null_cond_prob=1., **kwargs)
+            return null_logits
+
+        logits = self.forward(*args, null_cond_prob=0., **kwargs)
+        if cond_scale == 1 or not self.has_cond:
+            return logits
+
+        null_logits = self.forward(*args, null_cond_prob=1., **kwargs)
+        return null_logits + (logits - null_logits) * cond_scale
+
+    def forward(
+            self,
+            x,
+            time,
+            cond=None,
+            null_cond_prob=0.,
+            none_cond_mask=None,
+            focus_present_mask=None,
+            prob_focus_present=0.
+            # probability at which a given batch sample will focus on the present (0. is all off, 1. is completely arrested attention across time)
+    ):
+        assert not (self.has_cond and not exists(cond)), 'cond must be passed in if cond_dim specified'
+        batch, device = x.shape[0], x.device
+
+        focus_present_mask = default(focus_present_mask,
+                                     lambda: prob_mask_like((batch,), prob_focus_present, device=device))
+
+        time_rel_pos_bias = self.time_rel_pos_bias(x.shape[2], device=x.device)
+
+        x = self.init_conv(x)
+        r = x.clone()
+
+        x = self.init_temporal_attn(x, pos_bias=time_rel_pos_bias)
+
+        t = self.time_mlp(time) if exists(self.time_mlp) else None
+
+        # classifier free guidance
+
+        if self.has_cond:
+            batch, device = x.shape[0], x.device
+            self.null_cond_mask = prob_mask_like((batch,), null_cond_prob, device=device)
+            if none_cond_mask is not None:
+                self.null_cond_mask = torch.logical_or(self.null_cond_mask, torch.tensor(none_cond_mask).cuda())
+            cond = torch.where(rearrange(self.null_cond_mask, 'b -> b 1'), self.null_cond_emb, cond)
+            t = torch.cat((t, cond), dim=-1)
+
+        h = []
+
+        for block1, block2, spatial_attn, temporal_attn, downsample in self.downs:
+            x = block1(x, t)
+            x = block2(x, t)
+            x = spatial_attn(x)
+            x = temporal_attn(x, pos_bias=time_rel_pos_bias, focus_present_mask=focus_present_mask)
+            h.append(x)
+            x = downsample(x)
+
+        x = self.mid_block1(x, t)
+        x = self.mid_spatial_attn(x)
+        x = self.mid_temporal_attn(x, pos_bias=time_rel_pos_bias, focus_present_mask=focus_present_mask)
+        x = self.mid_block2(x, t)
+
+        for block1, block2, spatial_attn, temporal_attn, upsample in self.ups:
+            x = torch.cat((x, h.pop()), dim=1)
+            x = block1(x, t)
+            x = block2(x, t)
+            x = spatial_attn(x)
+            x = temporal_attn(x, pos_bias=time_rel_pos_bias, focus_present_mask=focus_present_mask)
+            x = upsample(x)
+
+        x = torch.cat((x, r), dim=1)
+        return torch.cat((self.final_conv(x), self.occlusion_map(x)), dim=1)
+
+# gaussian diffusion trainer class
+
+def extract(a, t, x_shape):
+    b, *_ = t.shape
+    out = a.gather(-1, t)
+    return out.reshape(b, *((1,) * (len(x_shape) - 1)))
+
+
+def cosine_beta_schedule(timesteps, s=0.008):
+    """
+    cosine schedule
+    as proposed in https://openreview.net/forum?id=-NEXDKk8gZ
+    """
+    steps = timesteps + 1
+    x = torch.linspace(0, timesteps, steps, dtype=torch.float64)
+    alphas_cumprod = torch.cos(((x / timesteps) + s) / (1 + s) * torch.pi * 0.5) ** 2
+    alphas_cumprod = alphas_cumprod / alphas_cumprod[0]
+    betas = 1 - (alphas_cumprod[1:] / alphas_cumprod[:-1])
+    return torch.clip(betas, 0, 0.9999)
+
+
+class GaussianDiffusion(nn.Module):
+    def __init__(
+            self,
+            denoise_fn,
+            *,
+            image_size,
+            num_frames,
+            text_use_bert_cls=False,
+            channels=3,
+            timesteps=1000,
+            sampling_timesteps=250,
+            ddim_sampling_eta=1.,
+            loss_type='l1',
+            use_dynamic_thres=False,  # from the Imagen paper
+            dynamic_thres_percentile=0.9,
+            null_cond_prob=0.1,
+            is_transformer=False 
+    ):
+        super().__init__()
+        self.null_cond_prob = null_cond_prob
+        self.channels = channels
+        self.image_size = image_size
+        self.num_frames = num_frames
+        self.denoise_fn = denoise_fn
+        self.is_transformer = is_transformer
+
+        betas = cosine_beta_schedule(timesteps)
+
+        alphas = 1. - betas
+        alphas_cumprod = torch.cumprod(alphas, axis=0)
+        alphas_cumprod_prev = F.pad(alphas_cumprod[:-1], (1, 0), value=1.)
+
+        timesteps, = betas.shape
+        self.num_timesteps = int(timesteps)
+        self.loss_type = loss_type
+
+        self.sampling_timesteps = default(sampling_timesteps,
+                                          timesteps)
+        self.is_ddim_sampling = self.sampling_timesteps < timesteps
+        if self.is_ddim_sampling:
+            print("using ddim samping with %d steps" % sampling_timesteps)
+        self.ddim_sampling_eta = ddim_sampling_eta
+
+        # register buffer helper function that casts float64 to float32
+
+        register_buffer = lambda name, val: self.register_buffer(name, val.to(torch.float32))
+
+        register_buffer('betas', betas)
+        register_buffer('alphas_cumprod', alphas_cumprod)
+        register_buffer('alphas_cumprod_prev', alphas_cumprod_prev)
+
+        # calculations for diffusion q(x_t | x_{t-1}) and others
+
+        register_buffer('sqrt_alphas_cumprod', torch.sqrt(alphas_cumprod))
+        register_buffer('sqrt_one_minus_alphas_cumprod', torch.sqrt(1. - alphas_cumprod))
+        register_buffer('log_one_minus_alphas_cumprod', torch.log(1. - alphas_cumprod))
+        register_buffer('sqrt_recip_alphas_cumprod', torch.sqrt(1. / alphas_cumprod))
+        register_buffer('sqrt_recipm1_alphas_cumprod', torch.sqrt(1. / alphas_cumprod - 1))
+
+        # calculations for posterior q(x_{t-1} | x_t, x_0)
+
+        posterior_variance = betas * (1. - alphas_cumprod_prev) / (1. - alphas_cumprod)
+
+        # above: equal to 1. / (1. / (1. - alpha_cumprod_tm1) + alpha_t / beta_t)
+
+        register_buffer('posterior_variance', posterior_variance)
+
+        # below: log calculation clipped because the posterior variance is 0 at the beginning of the diffusion chain
+
+        register_buffer('posterior_log_variance_clipped', torch.log(posterior_variance.clamp(min=1e-20)))
+        register_buffer('posterior_mean_coef1', betas * torch.sqrt(alphas_cumprod_prev) / (1. - alphas_cumprod))
+        register_buffer('posterior_mean_coef2', (1. - alphas_cumprod_prev) * torch.sqrt(alphas) / (1. - alphas_cumprod))
+
+        # text conditioning parameters
+
+        self.text_use_bert_cls = text_use_bert_cls
+
+        # dynamic thresholding when sampling
+
+        self.use_dynamic_thres = use_dynamic_thres
+        self.dynamic_thres_percentile = dynamic_thres_percentile
+
+    def q_mean_variance(self, x_start, t):
+        mean = extract(self.sqrt_alphas_cumprod, t, x_start.shape) * x_start
+        variance = extract(1. - self.alphas_cumprod, t, x_start.shape)
+        log_variance = extract(self.log_one_minus_alphas_cumprod, t, x_start.shape)
+        return mean, variance, log_variance
+
+    def predict_start_from_noise(self, x_t, t, noise):
+        if noise.shape[1] != x_t.shape[1]:
+            noise = noise[:, :x_t.shape[1]]
+        return (
+                extract(self.sqrt_recip_alphas_cumprod, t, x_t.shape) * x_t -
+                extract(self.sqrt_recipm1_alphas_cumprod, t, x_t.shape) * noise
+        )
+
+    def q_posterior(self, x_start, x_t, t):
+        posterior_mean = (
+                extract(self.posterior_mean_coef1, t, x_t.shape) * x_start +
+                extract(self.posterior_mean_coef2, t, x_t.shape) * x_t
+        )
+        posterior_variance = extract(self.posterior_variance, t, x_t.shape)
+        posterior_log_variance_clipped = extract(self.posterior_log_variance_clipped, t, x_t.shape)
+        return posterior_mean, posterior_variance, posterior_log_variance_clipped
+
+    def p_mean_variance(self, x, t, fea, clip_denoised: bool, cond=None, cond_scale=1.):
+        fea = fea.unsqueeze(dim=2).repeat(1, 1, x.size(2), 1, 1)
+        x_recon = self.predict_start_from_noise(x, t=t, noise=self.denoise_fn.forward_with_cond_scale(torch.cat([x, fea], dim=1),
+                                                                                                      t,
+                                                                                                      cond=cond,
+                                                                                                      cond_scale=cond_scale))
+
+        if clip_denoised:
+            s = 1.
+            if self.use_dynamic_thres:
+                s = torch.quantile(
+                    rearrange(x_recon, 'b ... -> b (...)').abs(),
+                    self.dynamic_thres_percentile,
+                    dim=-1
+                )
+
+                s.clamp_(min=1.)
+                s = s.view(-1, *((1,) * (x_recon.ndim - 1)))
+
+            # clip by threshold, depending on whether static or dynamic
+            x_recon = x_recon.clamp(-s, s) / s
+
+        model_mean, posterior_variance, posterior_log_variance = self.q_posterior(x_start=x_recon, x_t=x, t=t)
+        return model_mean, posterior_variance, posterior_log_variance
+
+    @torch.inference_mode()
+    def p_sample(self, x, t, fea, cond=None, cond_scale=1., clip_denoised=True):
+        b, *_, device = *x.shape, x.device
+        model_mean, _, model_log_variance = self.p_mean_variance(x=x, t=t, fea=fea,
+                                                                 clip_denoised=clip_denoised, cond=cond,
+                                                                 cond_scale=cond_scale)
+        noise = torch.randn_like(x)
+        # no noise when t == 0
+        nonzero_mask = (1 - (t == 0).float()).reshape(b, *((1,) * (len(x.shape) - 1)))
+        return model_mean + nonzero_mask * (0.5 * model_log_variance).exp() * noise
+
+    @torch.inference_mode()
+    def p_sample_loop(self, fea, shape, cond=None, cond_scale=1.):
+        device = self.betas.device
+
+        b = shape[0]
+        img = torch.randn(shape, device=device)
+
+        for i in tqdm(reversed(range(0, self.num_timesteps)), desc='sampling loop time step', total=self.num_timesteps):
+            img = self.p_sample(img, torch.full((b,), i, device=device, dtype=torch.long), fea, cond=cond,
+                                cond_scale=cond_scale)
+
+        return img
+        # return unnormalize_img(img)
+
+    @torch.inference_mode()
+    def sample(self, fea, cond=None, cond_scale=1., batch_size=16):
+        device = next(self.denoise_fn.parameters()).device
+
+        if is_list_str(cond):
+            cond = bert_embed(tokenize(cond), return_cls_repr=self.text_use_bert_cls).to(device)
+
+        batch_size = cond.shape[0] if exists(cond) else batch_size
+        image_size = self.image_size
+        channels = self.channels
+        num_frames = self.num_frames
+        sample_fn = self.p_sample_loop if not self.is_ddim_sampling else self.ddim_sample
+        return sample_fn(fea, (batch_size, channels, num_frames, image_size, image_size), cond=cond,
+                         cond_scale=cond_scale)
+
+    # add by nhm
+    @torch.no_grad()
+    def ddim_sample(self, fea, shape, cond=None, cond_scale=1., clip_denoised=True):
+
+        batch, device, total_timesteps, sampling_timesteps, eta = \
+            shape[0], self.betas.device, self.num_timesteps, self.sampling_timesteps, self.ddim_sampling_eta
+
+        times = torch.linspace(0., total_timesteps, steps=sampling_timesteps + 2)[:-1]
+        times = list(reversed(times.int().tolist()))
+        time_pairs = list(zip(times[:-1], times[1:]))
+
+        img = torch.randn(shape, device=device)
+        fea = fea.unsqueeze(dim=2).repeat(1, 1, img.size(2), 1, 1)
+
+        for time, time_next in tqdm(time_pairs, desc='sampling loop time step'):
+            alpha = self.alphas_cumprod_prev[time]
+            alpha_next = self.alphas_cumprod_prev[time_next]
+
+            time_cond = torch.full((batch,), time, device=device, dtype=torch.long)
+
+            # pred_noise, x_start, *_ = self.model_predictions(img, time_cond, fea)
+            pred_noise = self.denoise_fn.forward_with_cond_scale(
+                torch.cat([img, fea], dim=1),
+                time_cond,
+                cond=cond,
+                cond_scale=cond_scale)
+            x_start = self.predict_start_from_noise(img, t=time_cond, noise=pred_noise)
+
+            if clip_denoised:
+                s = 1.
+                if self.use_dynamic_thres:
+                    s = torch.quantile(
+                        rearrange(x_start, 'b ... -> b (...)').abs(),
+                        self.dynamic_thres_percentile,
+                        dim=-1
+                    )
+
+                    s.clamp_(min=1.)
+                    s = s.view(-1, *((1,) * (x_start.ndim - 1)))
+
+                # clip by threshold, depending on whether static or dynamic
+                x_start = x_start.clamp(-s, s) / s
+
+            sigma = eta * ((1 - alpha / alpha_next) * (1 - alpha_next) / (1 - alpha)).sqrt()
+            c = ((1 - alpha_next) - sigma ** 2).sqrt()
+
+            noise = torch.randn_like(img) if time_next > 0 else 0.
+
+            img = x_start * alpha_next.sqrt() + \
+                  c * pred_noise + \
+                  sigma * noise
+
+        # img = unnormalize_to_zero_to_one(img)
+        return img
+
+    @torch.inference_mode()
+    def interpolate(self, x1, x2, t=None, lam=0.5):
+        b, *_, device = *x1.shape, x1.device
+        t = default(t, self.num_timesteps - 1)
+
+        assert x1.shape == x2.shape
+
+        t_batched = torch.stack([torch.tensor(t, device=device)] * b)
+        xt1, xt2 = map(lambda x: self.q_sample(x, t=t_batched), (x1, x2))
+
+        img = (1 - lam) * xt1 + lam * xt2
+        for i in tqdm(reversed(range(0, t)), desc='interpolation sample time step', total=t):
+            img = self.p_sample(img, torch.full((b,), i, device=device, dtype=torch.long))
+
+        return img
+
+    def q_sample(self, x_start, t, noise=None):
+        noise = default(noise, lambda: torch.randn_like(x_start))
+
+        return (
+                extract(self.sqrt_alphas_cumprod, t, x_start.shape) * x_start +
+                extract(self.sqrt_one_minus_alphas_cumprod, t, x_start.shape) * noise
+        )
+
+    def p_losses(self, x_start, t, fea, cond=None, noise=None, clip_denoised=True, **kwargs):
+        b, c, f, h, w, device = *x_start.shape, x_start.device
+        noise = default(noise, lambda: torch.randn_like(x_start))
+
+        x_noisy = self.q_sample(x_start=x_start, t=t, noise=noise)
+
+        if self.is_transformer:
+            pred_noise = self.denoise_fn.forward(
+                x_noisy, t, cond=fea  # fea là conditioning
+            )
+        else:
+            if is_list_str(cond):
+                none_cond_mask = [ii == "None" for ii in cond]
+                cond = bert_embed(tokenize(cond), return_cls_repr=self.text_use_bert_cls).to(device)
+            else:
+                none_cond_mask = None
+
+            pred_noise = self.denoise_fn.forward(
+                torch.cat([x_noisy, fea], dim=1), t, cond=cond,
+                null_cond_prob=self.null_cond_prob,
+                none_cond_mask=none_cond_mask,
+                **kwargs
+            )
+
+        # if is_list_str(cond):
+        #     none_cond_mask = [ii == "None" for ii in cond]
+        #     cond = bert_embed(tokenize(cond), return_cls_repr=self.text_use_bert_cls)
+        #     cond = cond.to(device)
+
+        # pred_noise = self.denoise_fn.forward(torch.cat([x_noisy, fea], dim=1), t, cond=cond,
+        #                                 null_cond_prob=self.null_cond_prob,
+        #                                 none_cond_mask=none_cond_mask,
+        #                                 **kwargs)
+        if pred_noise.shape[1] != x_start.shape[1]:
+            pred_noise = pred_noise[:, :x_start.shape[1]]
+            
+        if self.loss_type == 'l1':
+            loss = F.l1_loss(noise, pred_noise)
+        elif self.loss_type == 'l2':
+            loss = F.mse_loss(noise, pred_noise)
+        else:
+            raise NotImplementedError()
+
+        pred_x0 = self.predict_start_from_noise(x_noisy, t, pred_noise)
+
+        if clip_denoised:
+            s = 1.
+            if self.use_dynamic_thres:
+                s = torch.quantile(
+                    rearrange(pred_x0, 'b ... -> b (...)').abs(),
+                    self.dynamic_thres_percentile,
+                    dim=-1
+                )
+
+                s.clamp_(min=1.)
+                s = s.view(-1, *((1,) * (pred_x0.ndim - 1)))
+
+            # clip by threshold, depending on whether static or dynamic
+            self.pred_x0 = pred_x0.clamp(-s, s) / s
+
+        return loss
+
+    def forward(self, x, fea, text, *args, **kwargs):
+        b, device, img_size, = x.shape[0], x.device, self.image_size
+        # check_shape(x, 'b c f h w', c=self.channels, f=self.num_frames, h=img_size, w=img_size)
+        t = torch.randint(0, self.num_timesteps, (b,), device=device).long()
+        fea = fea.unsqueeze(dim=2).repeat(1, 1, x.size(2), 1, 1)
+        # x = normalize_img(x)
+        return self.p_losses(x, t, fea, cond=text, *args, **kwargs)
+
+
+# trainer class
+
+CHANNELS_TO_MODE = {
+    1: 'L',
+    3: 'RGB',
+    4: 'RGBA'
+}
+
+
+def seek_all_images(img, channels=3):
+    assert channels in CHANNELS_TO_MODE, f'channels {channels} invalid'
+    mode = CHANNELS_TO_MODE[channels]
+
+    i = 0
+    while True:
+        try:
+            img.seek(i)
+            yield img.convert(mode)
+        except EOFError:
+            break
+        i += 1
+
+
+# tensor of shape (channels, frames, height, width) -> gif
+
+def video_tensor_to_gif(tensor, path, duration=120, loop=0, optimize=True):
+    images = map(T.ToPILImage(), tensor.unbind(dim=1))
+    first_img, *rest_imgs = images
+    first_img.save(path, save_all=True, append_images=rest_imgs, duration=duration, loop=loop, optimize=optimize)
+    return images
+
+
+# gif -> (channels, frame, height, width) tensor
+
+def gif_to_tensor(path, channels=3, transform=T.ToTensor()):
+    img = Image.open(path)
+    tensors = tuple(map(transform, seek_all_images(img, channels=channels)))
+    return torch.stack(tensors, dim=1)
+
+
+def identity(t, *args, **kwargs):
+    return t
+
+
+def normalize_img(t):
+    return t * 2 - 1
+
+
+# def unnormalize_img(t):
+#     return (t + 1) * 0.5
+
+
+def cast_num_frames(t, *, frames):
+    f = t.shape[1]
+
+    if f == frames:
+        return t
+
+    if f > frames:
+        return t[:, :frames]
+
+    return F.pad(t, (0, 0, 0, 0, 0, frames - f))
+
+