import argparse

import imageio
import torch
from torch.utils import data
import numpy as np
import torch.backends.cudnn as cudnn
import os
os.environ["TOKENIZERS_PARALLELISM"] = "false"
import os.path as osp
import timeit
import math
from PIL import Image
from misc import Logger, grid2fig, conf2fig
from DM.datasets_mhad import MHAD
import sys
import random
from DM.modules.vfdm_with_gentron import FlowDiffusionGenTron
from torch.optim.lr_scheduler import MultiStepLR

start = timeit.default_timer()
<<<<<<< HEAD
BATCH_SIZE = 2
=======
BATCH_SIZE = 1
>>>>>>> 9e6be212
MAX_EPOCH = 1200
epoch_milestones = [800, 1000]
root_dir = 'log'
data_dir = r"datasets\UTD-MHAD\crop_image_mini"
GPU = "0"
postfix = "-joint-steplr-random-onlyflow-train-regionmm"  # sl: step-lr, rmm:regionmm
joint = "joint" in postfix or "-j" in postfix  # allow joint training with unconditional model
frame_sampling = "random" if "random" in postfix else "uniform"  # frame sampling strategy
only_use_flow = "onlyflow" in postfix or "-of" in postfix  # whether only use flow loss
if joint:
    null_cond_prob = 0.1
else:
    null_cond_prob = 0.0
split_train_test = "train" in postfix or "-tr" in postfix
use_residual_flow = "-rf" in postfix
config_pth = "config/mhad128.yaml"
# put your pretrained LFAE here
AE_RESTORE_FROM = r"log\mhad128\snapshots\RegionMM.pth"
INPUT_SIZE = 128
N_FRAMES = 40
LEARNING_RATE = 2e-4
RANDOM_SEED = 1234
MEAN = (0.0, 0.0, 0.0)
RESTORE_FROM = ""
SNAPSHOT_DIR = os.path.join(root_dir, 'snapshots'+postfix)
IMGSHOT_DIR = os.path.join(root_dir, 'imgshots'+postfix)
VIDSHOT_DIR = os.path.join(root_dir, "vidshots"+postfix)
SAMPLE_DIR = os.path.join(root_dir, 'sample'+postfix)
NUM_EXAMPLES_PER_EPOCH = 431
NUM_STEPS_PER_EPOCH = math.ceil(NUM_EXAMPLES_PER_EPOCH / float(BATCH_SIZE))
MAX_ITER = max(NUM_EXAMPLES_PER_EPOCH * MAX_EPOCH + 1,
               NUM_STEPS_PER_EPOCH * BATCH_SIZE * MAX_EPOCH + 1)
SAVE_MODEL_EVERY = NUM_STEPS_PER_EPOCH * (MAX_EPOCH // 3)
SAVE_VID_EVERY = 1000
SAMPLE_VID_EVERY = 10
UPDATE_MODEL_EVERY = 500

### parameters with gentron
MODEL_DIM = 128
MODEL_DEPTH = 4
MODEL_HEADS = 2
MODEL_DIM_HEAD = 32
MODEL_MLP_DIM = 256
DIFF_TIMESTEPS = 1000 
DDIM_ETA = 0.0  
ADAM_BETAS = (0.9, 0.999)

os.makedirs(SNAPSHOT_DIR, exist_ok=True)
os.makedirs(IMGSHOT_DIR, exist_ok=True)
os.makedirs(VIDSHOT_DIR, exist_ok=True)
os.makedirs(SAMPLE_DIR, exist_ok=True)

LOG_PATH = SNAPSHOT_DIR + "/B"+format(BATCH_SIZE, "04d")+"E"+format(MAX_EPOCH, "04d")+".log"
sys.stdout = Logger(LOG_PATH, sys.stdout)
print(root_dir)
print("update saved model every:", UPDATE_MODEL_EVERY)
print("save model every:", SAVE_MODEL_EVERY)
print("save video every:", SAVE_VID_EVERY)
print("sample video every:", SAMPLE_VID_EVERY)
print(postfix)
print("RESTORE_FROM", RESTORE_FROM)
print("num examples per epoch:", NUM_EXAMPLES_PER_EPOCH)
print("max epoch:", MAX_EPOCH)
print("image size, num frames:", INPUT_SIZE, N_FRAMES)
print("epoch milestones:", epoch_milestones)
print("split train test:", split_train_test)
print("frame sampling:", frame_sampling)
print("only use flow loss:", only_use_flow)
print("null_cond_prob:", null_cond_prob)
print("use residual flow:", use_residual_flow)


def get_arguments():
    """Parse all the arguments provided from the CLI.

    Returns:
      A list of parsed arguments.
    """
    parser = argparse.ArgumentParser(description="Flow Diffusion")
    parser.add_argument("--fine-tune", default=False)
    parser.add_argument("--set-start", default=False)
    parser.add_argument("--start-step", default=0, type=int)
    parser.add_argument("--img-dir", type=str, default=IMGSHOT_DIR,
                        help="Where to save images of the model.")
    parser.add_argument("--num-workers", default=8)
    parser.add_argument("--final-step", type=int, default=int(NUM_STEPS_PER_EPOCH * MAX_EPOCH),
                        help="Number of training steps.")
    parser.add_argument("--gpu", default=GPU,
                        help="choose gpu device.")
    parser.add_argument('--print-freq', '-p', default=10, type=int,
                        metavar='N', help='print frequency')
    parser.add_argument('--save-img-freq', default=100, type=int,
                        metavar='N', help='save image frequency')
    parser.add_argument('--save-vid-freq', default=SAVE_VID_EVERY, type=int)
    parser.add_argument('--sample-vid-freq', default=SAMPLE_VID_EVERY, type=int)
    parser.add_argument("--batch-size", type=int, default=BATCH_SIZE,
                        help="Number of images sent to the network in one step.")
    parser.add_argument("--input-size", type=str, default=INPUT_SIZE,
                        help="Comma-separated string with height and width of images.")
    parser.add_argument("--n-frames", default=N_FRAMES)
    parser.add_argument("--learning-rate", type=float, default=LEARNING_RATE,
                        help="Base learning rate for training with polynomial decay.")
    parser.add_argument("--random-seed", type=int, default=RANDOM_SEED,
                        help="Random seed to have reproducible results.")
    parser.add_argument("--restore-from", default=RESTORE_FROM)
    parser.add_argument("--save-pred-every", type=int, default=SAVE_MODEL_EVERY,
                        help="Save checkpoint every often.")
    parser.add_argument("--update-pred-every", type=int, default=UPDATE_MODEL_EVERY)
    parser.add_argument("--snapshot-dir", type=str, default=SNAPSHOT_DIR,
                        help="Where to save snapshots of the model.")
    parser.add_argument("--fp16", default=False)
    return parser.parse_args()


args = get_arguments()


def sample_img(rec_img_batch, idx=0):
    rec_img = rec_img_batch[idx].permute(1, 2, 0).data.cpu().numpy().copy()
    rec_img += np.array(MEAN)/255.0
    rec_img[rec_img < 0] = 0
    rec_img[rec_img > 1] = 1
    rec_img *= 255
    return np.array(rec_img, np.uint8)


def main():
    """Create the model and start the training."""

    os.environ["CUDA_VISIBLE_DEVICES"] = args.gpu

    cudnn.enabled = True
    cudnn.benchmark = True
    setup_seed(args.random_seed)

    model = FlowDiffusionGenTron(
        img_size=INPUT_SIZE // 4,
        num_frames=N_FRAMES,
        sampling_timesteps=DIFF_TIMESTEPS,
        null_cond_prob=null_cond_prob,
        ddim_sampling_eta=DDIM_ETA,
        timesteps=DIFF_TIMESTEPS,
        dim=MODEL_DIM,
        depth=MODEL_DEPTH,
        heads=MODEL_HEADS,
        dim_head=MODEL_DIM_HEAD,
        mlp_dim=MODEL_MLP_DIM,
        lr=LEARNING_RATE,
        adam_betas=ADAM_BETAS,
        is_train=True, 
        only_use_flow=only_use_flow,
        use_residual_flow=use_residual_flow,
        pretrained_pth=AE_RESTORE_FROM,
        config_pth=config_pth
    ).cuda()
    model.cuda()

    # Not set model to be train mode! Because pretrained flow autoenc need to be eval

    if args.fine_tune:
        pass

    elif args.restore_from:
        if os.path.isfile(args.restore_from):
            print(f"=> loading checkpoint '{args.restore_from}'")
            checkpoint = torch.load(args.restore_from)
            if 'diffusion' in checkpoint:
                missing, unexpected = model.diffusion.load_state_dict(checkpoint['diffusion'], strict=False)
                if missing:
                    print("[state_dict] MISSING keys:", missing)
                if unexpected:
                    print("[state_dict] UNEXPECTED keys:", unexpected)
                print(f"=> loaded diffusion weights from '{args.restore_from}'")
            else:
                print("=> WARNING: 'diffusion' weights not found in checkpoint")

            if args.set_start and 'example' in checkpoint:
                args.start_step = int(math.ceil(checkpoint['example'] / args.batch_size))
                print("=> set start_step to", args.start_step)

            if 'optimizer_diff' in checkpoint:
                try:
                    model.optimizer_diff.load_state_dict(checkpoint['optimizer_diff'])
                    print("=> optimizer_diff state loaded")
                except Exception as e:
                    print("=> WARNING: could not load optimizer_diff:", str(e))
            else:
                print("=> WARNING: optimizer_diff not found in checkpoint")
        else:
            print(f"=> no checkpoint found at '{args.restore_from}'")
    else:
        print("NO checkpoint found!")

    setup_seed(args.random_seed)
    trainloader = data.DataLoader(MHAD(data_dir=data_dir,
                                       image_size=INPUT_SIZE,
                                       num_frames=N_FRAMES,
                                       color_jitter=True,
                                       split_train_test=True,
                                       sampling=frame_sampling,
                                       mean=MEAN),
                                  batch_size=args.batch_size,
                                  shuffle=True, num_workers=args.num_workers,
                                  pin_memory=True)

    batch_time = AverageMeter()
    data_time = AverageMeter()

    losses = AverageMeter()
    losses_rec = AverageMeter()
    losses_warp = AverageMeter()

    cnt = 0
    actual_step = args.start_step
    start_epoch = int(math.ceil((args.start_step * args.batch_size)/NUM_EXAMPLES_PER_EPOCH))
    epoch_cnt = start_epoch
    for param_group in model.optimizer_diff.param_groups:
        if 'initial_lr' not in param_group:
            param_group['initial_lr'] = param_group['lr']
    scheduler = MultiStepLR(model.optimizer_diff, epoch_milestones, gamma=0.1, last_epoch=start_epoch - 1)
    print("epoch %d, lr= %.7f" % (epoch_cnt, model.optimizer_diff.param_groups[0]["lr"]))

    while actual_step < args.final_step:
        iter_end = timeit.default_timer()

        for i_iter, batch in enumerate(trainloader):
            actual_step = int(args.start_step + cnt)
            data_time.update(timeit.default_timer() - iter_end)

            real_vids, ref_texts, real_names = batch
            # use first frame of each video as reference frame
            ref_imgs = real_vids[:, :, 0, :, :].clone().detach()
            bs = real_vids.size(0)

            model.set_train_input(ref_img=ref_imgs, real_vid=real_vids, ref_text=ref_texts)
            model.optimize_parameters()

            batch_time.update(timeit.default_timer() - iter_end)
            iter_end = timeit.default_timer()

            losses.update(float(model.loss.detach().item()), bs)
            losses_rec.update(float(model.rec_loss), bs)
            losses_warp.update(float(model.rec_warp_loss), bs)

            if actual_step % args.print_freq == 0:
                print('iter: [{0}]{1}/{2}\t'
                      'loss {loss.val:.7f} ({loss.avg:.7f})\t'
                      'loss_rec {loss_rec.val:.4f} ({loss_rec.avg:.4f})\t'
                      'loss_warp {loss_warp.val:.4f} ({loss_warp.avg:.4f})'
                    .format(
                    cnt, actual_step, args.final_step,
                    batch_time=batch_time,
                    data_time=data_time,
                    loss=losses,
                    loss_rec=losses_rec,
                    loss_warp=losses_warp,
                ))

            null_cond_mask = np.array(model.diffusion.denoise_fn.null_cond_mask.data.cpu().numpy(),
                                      dtype=np.uint8)

            if actual_step % args.save_img_freq == 0:
                msk_size = ref_imgs.shape[-1]
                save_src_img = sample_img(ref_imgs)
                save_tar_img = sample_img(real_vids[:, :, N_FRAMES//2, :, :])
                save_real_out_img = sample_img(model.real_out_vid[:, :, N_FRAMES//2, :, :])
                save_real_warp_img = sample_img(model.real_warped_vid[:, :, N_FRAMES//2, :, :])
                save_fake_out_img = sample_img(model.fake_out_vid[:, :, N_FRAMES//2, :, :])
                save_fake_warp_img = sample_img(model.fake_warped_vid[:, :, N_FRAMES//2, :, :])
                save_real_grid = grid2fig(model.real_vid_grid[0, :, N_FRAMES//2].permute((1, 2, 0)).data.cpu().numpy(),
                                          grid_size=32, img_size=msk_size)
                save_fake_grid = grid2fig(model.fake_vid_grid[0, :, N_FRAMES//2].permute((1, 2, 0)).data.cpu().numpy(),
                                          grid_size=32, img_size=msk_size)
                save_real_conf = conf2fig(model.real_vid_conf[0, :, N_FRAMES//2])
                save_fake_conf = conf2fig(model.fake_vid_conf[0, :, N_FRAMES//2])
                new_im = Image.new('RGB', (msk_size * 5, msk_size * 2))
                new_im.paste(Image.fromarray(save_src_img, 'RGB'), (0, 0))
                new_im.paste(Image.fromarray(save_tar_img, 'RGB'), (0, msk_size))
                new_im.paste(Image.fromarray(save_real_out_img, 'RGB'), (msk_size, 0))
                new_im.paste(Image.fromarray(save_real_warp_img, 'RGB'), (msk_size, msk_size))
                new_im.paste(Image.fromarray(save_fake_out_img, 'RGB'), (msk_size * 2, 0))
                new_im.paste(Image.fromarray(save_fake_warp_img, 'RGB'), (msk_size * 2, msk_size))
                new_im.paste(Image.fromarray(save_real_grid, 'RGB'), (msk_size * 3, 0))
                new_im.paste(Image.fromarray(save_fake_grid, 'RGB'), (msk_size * 3, msk_size))
                new_im.paste(Image.fromarray(save_real_conf, 'L'), (msk_size * 4, 0))
                new_im.paste(Image.fromarray(save_fake_conf, 'L'), (msk_size * 4, msk_size))
                new_im_name = 'B' + format(args.batch_size, "04d") + '_S' + format(actual_step, "06d") \
                              + '_' + real_names[0] + "_%d.png" % (null_cond_mask[0])
                new_im_file = os.path.join(args.img_dir, new_im_name)
                new_im.save(new_im_file)

            if actual_step % args.save_vid_freq == 0 and cnt != 0:
                print("saving video...")
                num_frames = real_vids.size(2)
                msk_size = ref_imgs.shape[-1]
                new_im_arr_list = []
                save_src_img = sample_img(ref_imgs)
                for nf in range(num_frames):
                    save_tar_img = sample_img(real_vids[:, :, nf, :, :])
                    save_real_out_img = sample_img(model.real_out_vid[:, :, nf, :, :])
                    save_real_warp_img = sample_img(model.real_warped_vid[:, :, nf, :, :])
                    save_fake_out_img = sample_img(model.fake_out_vid[:, :, nf, :, :])
                    save_fake_warp_img = sample_img(model.fake_warped_vid[:, :, nf, :, :])
                    save_real_grid = grid2fig(
                        model.real_vid_grid[0, :, nf].permute((1, 2, 0)).data.cpu().numpy(),
                        grid_size=32, img_size=msk_size)
                    save_fake_grid = grid2fig(
                        model.fake_vid_grid[0, :, nf].permute((1, 2, 0)).data.cpu().numpy(),
                        grid_size=32, img_size=msk_size)
                    save_real_conf = conf2fig(model.real_vid_conf[0, :, nf])
                    save_fake_conf = conf2fig(model.fake_vid_conf[0, :, nf])
                    new_im = Image.new('RGB', (msk_size * 5, msk_size * 2))
                    new_im.paste(Image.fromarray(save_src_img, 'RGB'), (0, 0))
                    new_im.paste(Image.fromarray(save_tar_img, 'RGB'), (0, msk_size))
                    new_im.paste(Image.fromarray(save_real_out_img, 'RGB'), (msk_size, 0))
                    new_im.paste(Image.fromarray(save_real_warp_img, 'RGB'), (msk_size, msk_size))
                    new_im.paste(Image.fromarray(save_fake_out_img, 'RGB'), (msk_size * 2, 0))
                    new_im.paste(Image.fromarray(save_fake_warp_img, 'RGB'), (msk_size * 2, msk_size))
                    new_im.paste(Image.fromarray(save_real_grid, 'RGB'), (msk_size * 3, 0))
                    new_im.paste(Image.fromarray(save_fake_grid, 'RGB'), (msk_size * 3, msk_size))
                    new_im.paste(Image.fromarray(save_real_conf, 'L'), (msk_size * 4, 0))
                    new_im.paste(Image.fromarray(save_fake_conf, 'L'), (msk_size * 4, msk_size))
                    new_im_arr = np.array(new_im)
                    new_im_arr_list.append(new_im_arr)
                new_vid_name = 'B' + format(args.batch_size, "04d") + '_S' + format(actual_step, "06d") \
                                + '_' + real_names[0] + "_%d.gif" % (null_cond_mask[0])
                new_vid_file = os.path.join(VIDSHOT_DIR, new_vid_name)
                imageio.mimsave(new_vid_file, new_im_arr_list)

            # sampling
            if actual_step % args.sample_vid_freq == 0 and cnt != 0:
                print("sampling video...")
                model.set_sample_input(sample_img=ref_imgs[0].unsqueeze(dim=0),
                                       sample_text=[ref_texts[0]])
                model.sample_one_video(cond_scale=1.0)
                num_frames = real_vids.size(2)
                msk_size = ref_imgs.shape[-1]
                new_im_arr_list = []
                save_src_img = sample_img(ref_imgs)
                for nf in range(num_frames):
                    save_tar_img = sample_img(real_vids[:, :, nf, :, :])
                    save_real_out_img = sample_img(model.real_out_vid[:, :, nf, :, :])
                    save_real_warp_img = sample_img(model.real_warped_vid[:, :, nf, :, :])
                    save_sample_out_img = sample_img(model.sample_out_vid[:, :, nf, :, :])
                    save_sample_warp_img = sample_img(model.sample_warped_vid[:, :, nf, :, :])
                    save_real_grid = grid2fig(
                        model.real_vid_grid[0, :, nf].permute((1, 2, 0)).data.cpu().numpy(),
                        grid_size=32, img_size=msk_size)
                    save_fake_grid = grid2fig(
                        model.sample_vid_grid[0, :, nf].permute((1, 2, 0)).data.cpu().numpy(),
                        grid_size=32, img_size=msk_size)
                    save_real_conf = conf2fig(model.real_vid_conf[0, :, nf])
                    save_fake_conf = conf2fig(model.fake_vid_conf[0, :, nf])
                    new_im = Image.new('RGB', (msk_size * 5, msk_size * 2))
                    new_im.paste(Image.fromarray(save_src_img, 'RGB'), (0, 0))
                    new_im.paste(Image.fromarray(save_tar_img, 'RGB'), (0, msk_size))
                    new_im.paste(Image.fromarray(save_real_out_img, 'RGB'), (msk_size, 0))
                    new_im.paste(Image.fromarray(save_real_warp_img, 'RGB'), (msk_size, msk_size))
                    new_im.paste(Image.fromarray(save_sample_out_img, 'RGB'), (msk_size * 2, 0))
                    new_im.paste(Image.fromarray(save_sample_warp_img, 'RGB'), (msk_size * 2, msk_size))
                    new_im.paste(Image.fromarray(save_real_grid, 'RGB'), (msk_size * 3, 0))
                    new_im.paste(Image.fromarray(save_fake_grid, 'RGB'), (msk_size * 3, msk_size))
                    new_im.paste(Image.fromarray(save_real_conf, 'L'), (msk_size * 4, 0))
                    new_im.paste(Image.fromarray(save_fake_conf, 'L'), (msk_size * 4, msk_size))
                    new_im_arr = np.array(new_im)
                    new_im_arr_list.append(new_im_arr)
                new_vid_name = 'B' + format(args.batch_size, "04d") + '_S' + format(actual_step, "06d") \
                                + '_' + real_names[0] + ".gif"
                new_vid_file = os.path.join(SAMPLE_DIR, new_vid_name)
                imageio.mimsave(new_vid_file, new_im_arr_list)

            # save model at i-th step
            if actual_step % args.save_pred_every == 0 and cnt != 0:
                print('taking snapshot ...')
                torch.save({'example': actual_step * args.batch_size,
                            'diffusion': model.diffusion.state_dict(),
                            'optimizer_diff': model.optimizer_diff.state_dict()},
                           osp.join(args.snapshot_dir,
                                    'flowdiff_' + format(args.batch_size, "04d") + '_S' + format(actual_step, "06d") + '.pth'))

            # update saved model
            if actual_step % args.update_pred_every == 0 and cnt != 0:
                print('updating saved snapshot ...')
                torch.save({'example': actual_step * args.batch_size,
                            'diffusion': model.diffusion.state_dict(),
                            'optimizer_diff': model.optimizer_diff.state_dict()},
                           osp.join(args.snapshot_dir, 'flowdiff.pth'))

            if actual_step >= args.final_step:
                break

            cnt += 1

        scheduler.step()
        epoch_cnt += 1
        print("epoch %d, lr= %.7f" % (epoch_cnt, model.optimizer_diff.param_groups[0]["lr"]))

    print('save the final model ...')
    torch.save({'example': actual_step * args.batch_size,
                'diffusion': model.diffusion.state_dict(),
                'optimizer_diff': model.optimizer_diff.state_dict()},
               osp.join(args.snapshot_dir,
                        'flowdiff_' + format(args.batch_size, "04d") + '_S' + format(actual_step, "06d") + '.pth'))
    end = timeit.default_timer()
    print(end - start, 'seconds')


class AverageMeter(object):
    """Computes and stores the average and current value"""

    def __init__(self):
        self.reset()

    def reset(self):
        self.val = 0
        self.avg = 0
        self.sum = 0
        self.count = 0

    def update(self, val, n=1):
        self.val = val
        self.sum += val * n
        self.count += n
        self.avg = self.sum / self.count


def setup_seed(seed):
    torch.manual_seed(seed)
    torch.cuda.manual_seed_all(seed)
    np.random.seed(seed)
    random.seed(seed)
    torch.backends.cudnn.deterministic = True


if __name__ == '__main__':
    main()
<|MERGE_RESOLUTION|>--- conflicted
+++ resolved
@@ -1,462 +1,458 @@
-import argparse
-
-import imageio
-import torch
-from torch.utils import data
-import numpy as np
-import torch.backends.cudnn as cudnn
-import os
-os.environ["TOKENIZERS_PARALLELISM"] = "false"
-import os.path as osp
-import timeit
-import math
-from PIL import Image
-from misc import Logger, grid2fig, conf2fig
-from DM.datasets_mhad import MHAD
-import sys
-import random
-from DM.modules.vfdm_with_gentron import FlowDiffusionGenTron
-from torch.optim.lr_scheduler import MultiStepLR
-
-start = timeit.default_timer()
-<<<<<<< HEAD
-BATCH_SIZE = 2
-=======
-BATCH_SIZE = 1
->>>>>>> 9e6be212
-MAX_EPOCH = 1200
-epoch_milestones = [800, 1000]
-root_dir = 'log'
-data_dir = r"datasets\UTD-MHAD\crop_image_mini"
-GPU = "0"
-postfix = "-joint-steplr-random-onlyflow-train-regionmm"  # sl: step-lr, rmm:regionmm
-joint = "joint" in postfix or "-j" in postfix  # allow joint training with unconditional model
-frame_sampling = "random" if "random" in postfix else "uniform"  # frame sampling strategy
-only_use_flow = "onlyflow" in postfix or "-of" in postfix  # whether only use flow loss
-if joint:
-    null_cond_prob = 0.1
-else:
-    null_cond_prob = 0.0
-split_train_test = "train" in postfix or "-tr" in postfix
-use_residual_flow = "-rf" in postfix
-config_pth = "config/mhad128.yaml"
-# put your pretrained LFAE here
-AE_RESTORE_FROM = r"log\mhad128\snapshots\RegionMM.pth"
-INPUT_SIZE = 128
-N_FRAMES = 40
-LEARNING_RATE = 2e-4
-RANDOM_SEED = 1234
-MEAN = (0.0, 0.0, 0.0)
-RESTORE_FROM = ""
-SNAPSHOT_DIR = os.path.join(root_dir, 'snapshots'+postfix)
-IMGSHOT_DIR = os.path.join(root_dir, 'imgshots'+postfix)
-VIDSHOT_DIR = os.path.join(root_dir, "vidshots"+postfix)
-SAMPLE_DIR = os.path.join(root_dir, 'sample'+postfix)
-NUM_EXAMPLES_PER_EPOCH = 431
-NUM_STEPS_PER_EPOCH = math.ceil(NUM_EXAMPLES_PER_EPOCH / float(BATCH_SIZE))
-MAX_ITER = max(NUM_EXAMPLES_PER_EPOCH * MAX_EPOCH + 1,
-               NUM_STEPS_PER_EPOCH * BATCH_SIZE * MAX_EPOCH + 1)
-SAVE_MODEL_EVERY = NUM_STEPS_PER_EPOCH * (MAX_EPOCH // 3)
-SAVE_VID_EVERY = 1000
-SAMPLE_VID_EVERY = 10
-UPDATE_MODEL_EVERY = 500
-
-### parameters with gentron
-MODEL_DIM = 128
-MODEL_DEPTH = 4
-MODEL_HEADS = 2
-MODEL_DIM_HEAD = 32
-MODEL_MLP_DIM = 256
-DIFF_TIMESTEPS = 1000 
-DDIM_ETA = 0.0  
-ADAM_BETAS = (0.9, 0.999)
-
-os.makedirs(SNAPSHOT_DIR, exist_ok=True)
-os.makedirs(IMGSHOT_DIR, exist_ok=True)
-os.makedirs(VIDSHOT_DIR, exist_ok=True)
-os.makedirs(SAMPLE_DIR, exist_ok=True)
-
-LOG_PATH = SNAPSHOT_DIR + "/B"+format(BATCH_SIZE, "04d")+"E"+format(MAX_EPOCH, "04d")+".log"
-sys.stdout = Logger(LOG_PATH, sys.stdout)
-print(root_dir)
-print("update saved model every:", UPDATE_MODEL_EVERY)
-print("save model every:", SAVE_MODEL_EVERY)
-print("save video every:", SAVE_VID_EVERY)
-print("sample video every:", SAMPLE_VID_EVERY)
-print(postfix)
-print("RESTORE_FROM", RESTORE_FROM)
-print("num examples per epoch:", NUM_EXAMPLES_PER_EPOCH)
-print("max epoch:", MAX_EPOCH)
-print("image size, num frames:", INPUT_SIZE, N_FRAMES)
-print("epoch milestones:", epoch_milestones)
-print("split train test:", split_train_test)
-print("frame sampling:", frame_sampling)
-print("only use flow loss:", only_use_flow)
-print("null_cond_prob:", null_cond_prob)
-print("use residual flow:", use_residual_flow)
-
-
-def get_arguments():
-    """Parse all the arguments provided from the CLI.
-
-    Returns:
-      A list of parsed arguments.
-    """
-    parser = argparse.ArgumentParser(description="Flow Diffusion")
-    parser.add_argument("--fine-tune", default=False)
-    parser.add_argument("--set-start", default=False)
-    parser.add_argument("--start-step", default=0, type=int)
-    parser.add_argument("--img-dir", type=str, default=IMGSHOT_DIR,
-                        help="Where to save images of the model.")
-    parser.add_argument("--num-workers", default=8)
-    parser.add_argument("--final-step", type=int, default=int(NUM_STEPS_PER_EPOCH * MAX_EPOCH),
-                        help="Number of training steps.")
-    parser.add_argument("--gpu", default=GPU,
-                        help="choose gpu device.")
-    parser.add_argument('--print-freq', '-p', default=10, type=int,
-                        metavar='N', help='print frequency')
-    parser.add_argument('--save-img-freq', default=100, type=int,
-                        metavar='N', help='save image frequency')
-    parser.add_argument('--save-vid-freq', default=SAVE_VID_EVERY, type=int)
-    parser.add_argument('--sample-vid-freq', default=SAMPLE_VID_EVERY, type=int)
-    parser.add_argument("--batch-size", type=int, default=BATCH_SIZE,
-                        help="Number of images sent to the network in one step.")
-    parser.add_argument("--input-size", type=str, default=INPUT_SIZE,
-                        help="Comma-separated string with height and width of images.")
-    parser.add_argument("--n-frames", default=N_FRAMES)
-    parser.add_argument("--learning-rate", type=float, default=LEARNING_RATE,
-                        help="Base learning rate for training with polynomial decay.")
-    parser.add_argument("--random-seed", type=int, default=RANDOM_SEED,
-                        help="Random seed to have reproducible results.")
-    parser.add_argument("--restore-from", default=RESTORE_FROM)
-    parser.add_argument("--save-pred-every", type=int, default=SAVE_MODEL_EVERY,
-                        help="Save checkpoint every often.")
-    parser.add_argument("--update-pred-every", type=int, default=UPDATE_MODEL_EVERY)
-    parser.add_argument("--snapshot-dir", type=str, default=SNAPSHOT_DIR,
-                        help="Where to save snapshots of the model.")
-    parser.add_argument("--fp16", default=False)
-    return parser.parse_args()
-
-
-args = get_arguments()
-
-
-def sample_img(rec_img_batch, idx=0):
-    rec_img = rec_img_batch[idx].permute(1, 2, 0).data.cpu().numpy().copy()
-    rec_img += np.array(MEAN)/255.0
-    rec_img[rec_img < 0] = 0
-    rec_img[rec_img > 1] = 1
-    rec_img *= 255
-    return np.array(rec_img, np.uint8)
-
-
-def main():
-    """Create the model and start the training."""
-
-    os.environ["CUDA_VISIBLE_DEVICES"] = args.gpu
-
-    cudnn.enabled = True
-    cudnn.benchmark = True
-    setup_seed(args.random_seed)
-
-    model = FlowDiffusionGenTron(
-        img_size=INPUT_SIZE // 4,
-        num_frames=N_FRAMES,
-        sampling_timesteps=DIFF_TIMESTEPS,
-        null_cond_prob=null_cond_prob,
-        ddim_sampling_eta=DDIM_ETA,
-        timesteps=DIFF_TIMESTEPS,
-        dim=MODEL_DIM,
-        depth=MODEL_DEPTH,
-        heads=MODEL_HEADS,
-        dim_head=MODEL_DIM_HEAD,
-        mlp_dim=MODEL_MLP_DIM,
-        lr=LEARNING_RATE,
-        adam_betas=ADAM_BETAS,
-        is_train=True, 
-        only_use_flow=only_use_flow,
-        use_residual_flow=use_residual_flow,
-        pretrained_pth=AE_RESTORE_FROM,
-        config_pth=config_pth
-    ).cuda()
-    model.cuda()
-
-    # Not set model to be train mode! Because pretrained flow autoenc need to be eval
-
-    if args.fine_tune:
-        pass
-
-    elif args.restore_from:
-        if os.path.isfile(args.restore_from):
-            print(f"=> loading checkpoint '{args.restore_from}'")
-            checkpoint = torch.load(args.restore_from)
-            if 'diffusion' in checkpoint:
-                missing, unexpected = model.diffusion.load_state_dict(checkpoint['diffusion'], strict=False)
-                if missing:
-                    print("[state_dict] MISSING keys:", missing)
-                if unexpected:
-                    print("[state_dict] UNEXPECTED keys:", unexpected)
-                print(f"=> loaded diffusion weights from '{args.restore_from}'")
-            else:
-                print("=> WARNING: 'diffusion' weights not found in checkpoint")
-
-            if args.set_start and 'example' in checkpoint:
-                args.start_step = int(math.ceil(checkpoint['example'] / args.batch_size))
-                print("=> set start_step to", args.start_step)
-
-            if 'optimizer_diff' in checkpoint:
-                try:
-                    model.optimizer_diff.load_state_dict(checkpoint['optimizer_diff'])
-                    print("=> optimizer_diff state loaded")
-                except Exception as e:
-                    print("=> WARNING: could not load optimizer_diff:", str(e))
-            else:
-                print("=> WARNING: optimizer_diff not found in checkpoint")
-        else:
-            print(f"=> no checkpoint found at '{args.restore_from}'")
-    else:
-        print("NO checkpoint found!")
-
-    setup_seed(args.random_seed)
-    trainloader = data.DataLoader(MHAD(data_dir=data_dir,
-                                       image_size=INPUT_SIZE,
-                                       num_frames=N_FRAMES,
-                                       color_jitter=True,
-                                       split_train_test=True,
-                                       sampling=frame_sampling,
-                                       mean=MEAN),
-                                  batch_size=args.batch_size,
-                                  shuffle=True, num_workers=args.num_workers,
-                                  pin_memory=True)
-
-    batch_time = AverageMeter()
-    data_time = AverageMeter()
-
-    losses = AverageMeter()
-    losses_rec = AverageMeter()
-    losses_warp = AverageMeter()
-
-    cnt = 0
-    actual_step = args.start_step
-    start_epoch = int(math.ceil((args.start_step * args.batch_size)/NUM_EXAMPLES_PER_EPOCH))
-    epoch_cnt = start_epoch
-    for param_group in model.optimizer_diff.param_groups:
-        if 'initial_lr' not in param_group:
-            param_group['initial_lr'] = param_group['lr']
-    scheduler = MultiStepLR(model.optimizer_diff, epoch_milestones, gamma=0.1, last_epoch=start_epoch - 1)
-    print("epoch %d, lr= %.7f" % (epoch_cnt, model.optimizer_diff.param_groups[0]["lr"]))
-
-    while actual_step < args.final_step:
-        iter_end = timeit.default_timer()
-
-        for i_iter, batch in enumerate(trainloader):
-            actual_step = int(args.start_step + cnt)
-            data_time.update(timeit.default_timer() - iter_end)
-
-            real_vids, ref_texts, real_names = batch
-            # use first frame of each video as reference frame
-            ref_imgs = real_vids[:, :, 0, :, :].clone().detach()
-            bs = real_vids.size(0)
-
-            model.set_train_input(ref_img=ref_imgs, real_vid=real_vids, ref_text=ref_texts)
-            model.optimize_parameters()
-
-            batch_time.update(timeit.default_timer() - iter_end)
-            iter_end = timeit.default_timer()
-
-            losses.update(float(model.loss.detach().item()), bs)
-            losses_rec.update(float(model.rec_loss), bs)
-            losses_warp.update(float(model.rec_warp_loss), bs)
-
-            if actual_step % args.print_freq == 0:
-                print('iter: [{0}]{1}/{2}\t'
-                      'loss {loss.val:.7f} ({loss.avg:.7f})\t'
-                      'loss_rec {loss_rec.val:.4f} ({loss_rec.avg:.4f})\t'
-                      'loss_warp {loss_warp.val:.4f} ({loss_warp.avg:.4f})'
-                    .format(
-                    cnt, actual_step, args.final_step,
-                    batch_time=batch_time,
-                    data_time=data_time,
-                    loss=losses,
-                    loss_rec=losses_rec,
-                    loss_warp=losses_warp,
-                ))
-
-            null_cond_mask = np.array(model.diffusion.denoise_fn.null_cond_mask.data.cpu().numpy(),
-                                      dtype=np.uint8)
-
-            if actual_step % args.save_img_freq == 0:
-                msk_size = ref_imgs.shape[-1]
-                save_src_img = sample_img(ref_imgs)
-                save_tar_img = sample_img(real_vids[:, :, N_FRAMES//2, :, :])
-                save_real_out_img = sample_img(model.real_out_vid[:, :, N_FRAMES//2, :, :])
-                save_real_warp_img = sample_img(model.real_warped_vid[:, :, N_FRAMES//2, :, :])
-                save_fake_out_img = sample_img(model.fake_out_vid[:, :, N_FRAMES//2, :, :])
-                save_fake_warp_img = sample_img(model.fake_warped_vid[:, :, N_FRAMES//2, :, :])
-                save_real_grid = grid2fig(model.real_vid_grid[0, :, N_FRAMES//2].permute((1, 2, 0)).data.cpu().numpy(),
-                                          grid_size=32, img_size=msk_size)
-                save_fake_grid = grid2fig(model.fake_vid_grid[0, :, N_FRAMES//2].permute((1, 2, 0)).data.cpu().numpy(),
-                                          grid_size=32, img_size=msk_size)
-                save_real_conf = conf2fig(model.real_vid_conf[0, :, N_FRAMES//2])
-                save_fake_conf = conf2fig(model.fake_vid_conf[0, :, N_FRAMES//2])
-                new_im = Image.new('RGB', (msk_size * 5, msk_size * 2))
-                new_im.paste(Image.fromarray(save_src_img, 'RGB'), (0, 0))
-                new_im.paste(Image.fromarray(save_tar_img, 'RGB'), (0, msk_size))
-                new_im.paste(Image.fromarray(save_real_out_img, 'RGB'), (msk_size, 0))
-                new_im.paste(Image.fromarray(save_real_warp_img, 'RGB'), (msk_size, msk_size))
-                new_im.paste(Image.fromarray(save_fake_out_img, 'RGB'), (msk_size * 2, 0))
-                new_im.paste(Image.fromarray(save_fake_warp_img, 'RGB'), (msk_size * 2, msk_size))
-                new_im.paste(Image.fromarray(save_real_grid, 'RGB'), (msk_size * 3, 0))
-                new_im.paste(Image.fromarray(save_fake_grid, 'RGB'), (msk_size * 3, msk_size))
-                new_im.paste(Image.fromarray(save_real_conf, 'L'), (msk_size * 4, 0))
-                new_im.paste(Image.fromarray(save_fake_conf, 'L'), (msk_size * 4, msk_size))
-                new_im_name = 'B' + format(args.batch_size, "04d") + '_S' + format(actual_step, "06d") \
-                              + '_' + real_names[0] + "_%d.png" % (null_cond_mask[0])
-                new_im_file = os.path.join(args.img_dir, new_im_name)
-                new_im.save(new_im_file)
-
-            if actual_step % args.save_vid_freq == 0 and cnt != 0:
-                print("saving video...")
-                num_frames = real_vids.size(2)
-                msk_size = ref_imgs.shape[-1]
-                new_im_arr_list = []
-                save_src_img = sample_img(ref_imgs)
-                for nf in range(num_frames):
-                    save_tar_img = sample_img(real_vids[:, :, nf, :, :])
-                    save_real_out_img = sample_img(model.real_out_vid[:, :, nf, :, :])
-                    save_real_warp_img = sample_img(model.real_warped_vid[:, :, nf, :, :])
-                    save_fake_out_img = sample_img(model.fake_out_vid[:, :, nf, :, :])
-                    save_fake_warp_img = sample_img(model.fake_warped_vid[:, :, nf, :, :])
-                    save_real_grid = grid2fig(
-                        model.real_vid_grid[0, :, nf].permute((1, 2, 0)).data.cpu().numpy(),
-                        grid_size=32, img_size=msk_size)
-                    save_fake_grid = grid2fig(
-                        model.fake_vid_grid[0, :, nf].permute((1, 2, 0)).data.cpu().numpy(),
-                        grid_size=32, img_size=msk_size)
-                    save_real_conf = conf2fig(model.real_vid_conf[0, :, nf])
-                    save_fake_conf = conf2fig(model.fake_vid_conf[0, :, nf])
-                    new_im = Image.new('RGB', (msk_size * 5, msk_size * 2))
-                    new_im.paste(Image.fromarray(save_src_img, 'RGB'), (0, 0))
-                    new_im.paste(Image.fromarray(save_tar_img, 'RGB'), (0, msk_size))
-                    new_im.paste(Image.fromarray(save_real_out_img, 'RGB'), (msk_size, 0))
-                    new_im.paste(Image.fromarray(save_real_warp_img, 'RGB'), (msk_size, msk_size))
-                    new_im.paste(Image.fromarray(save_fake_out_img, 'RGB'), (msk_size * 2, 0))
-                    new_im.paste(Image.fromarray(save_fake_warp_img, 'RGB'), (msk_size * 2, msk_size))
-                    new_im.paste(Image.fromarray(save_real_grid, 'RGB'), (msk_size * 3, 0))
-                    new_im.paste(Image.fromarray(save_fake_grid, 'RGB'), (msk_size * 3, msk_size))
-                    new_im.paste(Image.fromarray(save_real_conf, 'L'), (msk_size * 4, 0))
-                    new_im.paste(Image.fromarray(save_fake_conf, 'L'), (msk_size * 4, msk_size))
-                    new_im_arr = np.array(new_im)
-                    new_im_arr_list.append(new_im_arr)
-                new_vid_name = 'B' + format(args.batch_size, "04d") + '_S' + format(actual_step, "06d") \
-                                + '_' + real_names[0] + "_%d.gif" % (null_cond_mask[0])
-                new_vid_file = os.path.join(VIDSHOT_DIR, new_vid_name)
-                imageio.mimsave(new_vid_file, new_im_arr_list)
-
-            # sampling
-            if actual_step % args.sample_vid_freq == 0 and cnt != 0:
-                print("sampling video...")
-                model.set_sample_input(sample_img=ref_imgs[0].unsqueeze(dim=0),
-                                       sample_text=[ref_texts[0]])
-                model.sample_one_video(cond_scale=1.0)
-                num_frames = real_vids.size(2)
-                msk_size = ref_imgs.shape[-1]
-                new_im_arr_list = []
-                save_src_img = sample_img(ref_imgs)
-                for nf in range(num_frames):
-                    save_tar_img = sample_img(real_vids[:, :, nf, :, :])
-                    save_real_out_img = sample_img(model.real_out_vid[:, :, nf, :, :])
-                    save_real_warp_img = sample_img(model.real_warped_vid[:, :, nf, :, :])
-                    save_sample_out_img = sample_img(model.sample_out_vid[:, :, nf, :, :])
-                    save_sample_warp_img = sample_img(model.sample_warped_vid[:, :, nf, :, :])
-                    save_real_grid = grid2fig(
-                        model.real_vid_grid[0, :, nf].permute((1, 2, 0)).data.cpu().numpy(),
-                        grid_size=32, img_size=msk_size)
-                    save_fake_grid = grid2fig(
-                        model.sample_vid_grid[0, :, nf].permute((1, 2, 0)).data.cpu().numpy(),
-                        grid_size=32, img_size=msk_size)
-                    save_real_conf = conf2fig(model.real_vid_conf[0, :, nf])
-                    save_fake_conf = conf2fig(model.fake_vid_conf[0, :, nf])
-                    new_im = Image.new('RGB', (msk_size * 5, msk_size * 2))
-                    new_im.paste(Image.fromarray(save_src_img, 'RGB'), (0, 0))
-                    new_im.paste(Image.fromarray(save_tar_img, 'RGB'), (0, msk_size))
-                    new_im.paste(Image.fromarray(save_real_out_img, 'RGB'), (msk_size, 0))
-                    new_im.paste(Image.fromarray(save_real_warp_img, 'RGB'), (msk_size, msk_size))
-                    new_im.paste(Image.fromarray(save_sample_out_img, 'RGB'), (msk_size * 2, 0))
-                    new_im.paste(Image.fromarray(save_sample_warp_img, 'RGB'), (msk_size * 2, msk_size))
-                    new_im.paste(Image.fromarray(save_real_grid, 'RGB'), (msk_size * 3, 0))
-                    new_im.paste(Image.fromarray(save_fake_grid, 'RGB'), (msk_size * 3, msk_size))
-                    new_im.paste(Image.fromarray(save_real_conf, 'L'), (msk_size * 4, 0))
-                    new_im.paste(Image.fromarray(save_fake_conf, 'L'), (msk_size * 4, msk_size))
-                    new_im_arr = np.array(new_im)
-                    new_im_arr_list.append(new_im_arr)
-                new_vid_name = 'B' + format(args.batch_size, "04d") + '_S' + format(actual_step, "06d") \
-                                + '_' + real_names[0] + ".gif"
-                new_vid_file = os.path.join(SAMPLE_DIR, new_vid_name)
-                imageio.mimsave(new_vid_file, new_im_arr_list)
-
-            # save model at i-th step
-            if actual_step % args.save_pred_every == 0 and cnt != 0:
-                print('taking snapshot ...')
-                torch.save({'example': actual_step * args.batch_size,
-                            'diffusion': model.diffusion.state_dict(),
-                            'optimizer_diff': model.optimizer_diff.state_dict()},
-                           osp.join(args.snapshot_dir,
-                                    'flowdiff_' + format(args.batch_size, "04d") + '_S' + format(actual_step, "06d") + '.pth'))
-
-            # update saved model
-            if actual_step % args.update_pred_every == 0 and cnt != 0:
-                print('updating saved snapshot ...')
-                torch.save({'example': actual_step * args.batch_size,
-                            'diffusion': model.diffusion.state_dict(),
-                            'optimizer_diff': model.optimizer_diff.state_dict()},
-                           osp.join(args.snapshot_dir, 'flowdiff.pth'))
-
-            if actual_step >= args.final_step:
-                break
-
-            cnt += 1
-
-        scheduler.step()
-        epoch_cnt += 1
-        print("epoch %d, lr= %.7f" % (epoch_cnt, model.optimizer_diff.param_groups[0]["lr"]))
-
-    print('save the final model ...')
-    torch.save({'example': actual_step * args.batch_size,
-                'diffusion': model.diffusion.state_dict(),
-                'optimizer_diff': model.optimizer_diff.state_dict()},
-               osp.join(args.snapshot_dir,
-                        'flowdiff_' + format(args.batch_size, "04d") + '_S' + format(actual_step, "06d") + '.pth'))
-    end = timeit.default_timer()
-    print(end - start, 'seconds')
-
-
-class AverageMeter(object):
-    """Computes and stores the average and current value"""
-
-    def __init__(self):
-        self.reset()
-
-    def reset(self):
-        self.val = 0
-        self.avg = 0
-        self.sum = 0
-        self.count = 0
-
-    def update(self, val, n=1):
-        self.val = val
-        self.sum += val * n
-        self.count += n
-        self.avg = self.sum / self.count
-
-
-def setup_seed(seed):
-    torch.manual_seed(seed)
-    torch.cuda.manual_seed_all(seed)
-    np.random.seed(seed)
-    random.seed(seed)
-    torch.backends.cudnn.deterministic = True
-
-
-if __name__ == '__main__':
-    main()
+import argparse
+
+import imageio
+import torch
+from torch.utils import data
+import numpy as np
+import torch.backends.cudnn as cudnn
+import os
+os.environ["TOKENIZERS_PARALLELISM"] = "false"
+import os.path as osp
+import timeit
+import math
+from PIL import Image
+from misc import Logger, grid2fig, conf2fig
+from DM.datasets_mhad import MHAD
+import sys
+import random
+from DM.modules.vfdm_with_gentron import FlowDiffusionGenTron
+from torch.optim.lr_scheduler import MultiStepLR
+
+start = timeit.default_timer()
+BATCH_SIZE = 1
+MAX_EPOCH = 1200
+epoch_milestones = [800, 1000]
+root_dir = 'log'
+data_dir = "/kaggle/input/mhad-mini/crop_image_mini"
+GPU = "0"
+postfix = "-joint-steplr-random-onlyflow-train-regionmm"  # sl: step-lr, rmm:regionmm
+joint = "joint" in postfix or "-j" in postfix  # allow joint training with unconditional model
+frame_sampling = "random" if "random" in postfix else "uniform"  # frame sampling strategy
+only_use_flow = "onlyflow" in postfix or "-of" in postfix  # whether only use flow loss
+if joint:
+    null_cond_prob = 0.1
+else:
+    null_cond_prob = 0.0
+split_train_test = "train" in postfix or "-tr" in postfix
+use_residual_flow = "-rf" in postfix
+config_pth = "config/mhad128.yaml"
+# put your pretrained LFAE here
+AE_RESTORE_FROM = "/kaggle/input/checkpoints-mhad-clfdm/RegionMM.pth"
+INPUT_SIZE = 128
+N_FRAMES = 40
+LEARNING_RATE = 2e-4
+RANDOM_SEED = 1234
+MEAN = (0.0, 0.0, 0.0)
+RESTORE_FROM = ""
+SNAPSHOT_DIR = os.path.join(root_dir, 'snapshots'+postfix)
+IMGSHOT_DIR = os.path.join(root_dir, 'imgshots'+postfix)
+VIDSHOT_DIR = os.path.join(root_dir, "vidshots"+postfix)
+SAMPLE_DIR = os.path.join(root_dir, 'sample'+postfix)
+NUM_EXAMPLES_PER_EPOCH = 431
+NUM_STEPS_PER_EPOCH = math.ceil(NUM_EXAMPLES_PER_EPOCH / float(BATCH_SIZE))
+MAX_ITER = max(NUM_EXAMPLES_PER_EPOCH * MAX_EPOCH + 1,
+               NUM_STEPS_PER_EPOCH * BATCH_SIZE * MAX_EPOCH + 1)
+SAVE_MODEL_EVERY = NUM_STEPS_PER_EPOCH * (MAX_EPOCH // 3)
+SAVE_VID_EVERY = 1000
+SAMPLE_VID_EVERY = 2000
+UPDATE_MODEL_EVERY = 500
+
+### parameters with gentron
+MODEL_DIM = 128
+MODEL_DEPTH = 4
+MODEL_HEADS = 2
+MODEL_DIM_HEAD = 32
+MODEL_MLP_DIM = 256
+DIFF_TIMESTEPS = 1000 
+DDIM_ETA = 0.0  
+ADAM_BETAS = (0.9, 0.999)
+
+os.makedirs(SNAPSHOT_DIR, exist_ok=True)
+os.makedirs(IMGSHOT_DIR, exist_ok=True)
+os.makedirs(VIDSHOT_DIR, exist_ok=True)
+os.makedirs(SAMPLE_DIR, exist_ok=True)
+
+LOG_PATH = SNAPSHOT_DIR + "/B"+format(BATCH_SIZE, "04d")+"E"+format(MAX_EPOCH, "04d")+".log"
+sys.stdout = Logger(LOG_PATH, sys.stdout)
+print(root_dir)
+print("update saved model every:", UPDATE_MODEL_EVERY)
+print("save model every:", SAVE_MODEL_EVERY)
+print("save video every:", SAVE_VID_EVERY)
+print("sample video every:", SAMPLE_VID_EVERY)
+print(postfix)
+print("RESTORE_FROM", RESTORE_FROM)
+print("num examples per epoch:", NUM_EXAMPLES_PER_EPOCH)
+print("max epoch:", MAX_EPOCH)
+print("image size, num frames:", INPUT_SIZE, N_FRAMES)
+print("epoch milestones:", epoch_milestones)
+print("split train test:", split_train_test)
+print("frame sampling:", frame_sampling)
+print("only use flow loss:", only_use_flow)
+print("null_cond_prob:", null_cond_prob)
+print("use residual flow:", use_residual_flow)
+
+
+def get_arguments():
+    """Parse all the arguments provided from the CLI.
+
+    Returns:
+      A list of parsed arguments.
+    """
+    parser = argparse.ArgumentParser(description="Flow Diffusion")
+    parser.add_argument("--fine-tune", default=False)
+    parser.add_argument("--set-start", default=False)
+    parser.add_argument("--start-step", default=0, type=int)
+    parser.add_argument("--img-dir", type=str, default=IMGSHOT_DIR,
+                        help="Where to save images of the model.")
+    parser.add_argument("--num-workers", default=8)
+    parser.add_argument("--final-step", type=int, default=int(NUM_STEPS_PER_EPOCH * MAX_EPOCH),
+                        help="Number of training steps.")
+    parser.add_argument("--gpu", default=GPU,
+                        help="choose gpu device.")
+    parser.add_argument('--print-freq', '-p', default=10, type=int,
+                        metavar='N', help='print frequency')
+    parser.add_argument('--save-img-freq', default=100, type=int,
+                        metavar='N', help='save image frequency')
+    parser.add_argument('--save-vid-freq', default=SAVE_VID_EVERY, type=int)
+    parser.add_argument('--sample-vid-freq', default=SAMPLE_VID_EVERY, type=int)
+    parser.add_argument("--batch-size", type=int, default=BATCH_SIZE,
+                        help="Number of images sent to the network in one step.")
+    parser.add_argument("--input-size", type=str, default=INPUT_SIZE,
+                        help="Comma-separated string with height and width of images.")
+    parser.add_argument("--n-frames", default=N_FRAMES)
+    parser.add_argument("--learning-rate", type=float, default=LEARNING_RATE,
+                        help="Base learning rate for training with polynomial decay.")
+    parser.add_argument("--random-seed", type=int, default=RANDOM_SEED,
+                        help="Random seed to have reproducible results.")
+    parser.add_argument("--restore-from", default=RESTORE_FROM)
+    parser.add_argument("--save-pred-every", type=int, default=SAVE_MODEL_EVERY,
+                        help="Save checkpoint every often.")
+    parser.add_argument("--update-pred-every", type=int, default=UPDATE_MODEL_EVERY)
+    parser.add_argument("--snapshot-dir", type=str, default=SNAPSHOT_DIR,
+                        help="Where to save snapshots of the model.")
+    parser.add_argument("--fp16", default=False)
+    return parser.parse_args()
+
+
+args = get_arguments()
+
+
+def sample_img(rec_img_batch, idx=0):
+    rec_img = rec_img_batch[idx].permute(1, 2, 0).data.cpu().numpy().copy()
+    rec_img += np.array(MEAN)/255.0
+    rec_img[rec_img < 0] = 0
+    rec_img[rec_img > 1] = 1
+    rec_img *= 255
+    return np.array(rec_img, np.uint8)
+
+
+def main():
+    """Create the model and start the training."""
+
+    os.environ["CUDA_VISIBLE_DEVICES"] = args.gpu
+
+    cudnn.enabled = True
+    cudnn.benchmark = True
+    setup_seed(args.random_seed)
+
+    model = FlowDiffusionGenTron(
+        img_size=INPUT_SIZE // 4,
+        num_frames=N_FRAMES,
+        sampling_timesteps=DIFF_TIMESTEPS,
+        null_cond_prob=null_cond_prob,
+        ddim_sampling_eta=DDIM_ETA,
+        timesteps=DIFF_TIMESTEPS,
+        dim=MODEL_DIM,
+        depth=MODEL_DEPTH,
+        heads=MODEL_HEADS,
+        dim_head=MODEL_DIM_HEAD,
+        mlp_dim=MODEL_MLP_DIM,
+        lr=LEARNING_RATE,
+        adam_betas=ADAM_BETAS,
+        is_train=True, 
+        only_use_flow=only_use_flow,
+        use_residual_flow=use_residual_flow,
+        pretrained_pth=AE_RESTORE_FROM,
+        config_pth=config_pth
+    ).cuda()
+    model.cuda()
+
+    # Not set model to be train mode! Because pretrained flow autoenc need to be eval
+
+    if args.fine_tune:
+        pass
+
+    elif args.restore_from:
+        if os.path.isfile(args.restore_from):
+            print(f"=> loading checkpoint '{args.restore_from}'")
+            checkpoint = torch.load(args.restore_from)
+            if 'diffusion' in checkpoint:
+                missing, unexpected = model.diffusion.load_state_dict(checkpoint['diffusion'], strict=False)
+                if missing:
+                    print("[state_dict] MISSING keys:", missing)
+                if unexpected:
+                    print("[state_dict] UNEXPECTED keys:", unexpected)
+                print(f"=> loaded diffusion weights from '{args.restore_from}'")
+            else:
+                print("=> WARNING: 'diffusion' weights not found in checkpoint")
+
+            if args.set_start and 'example' in checkpoint:
+                args.start_step = int(math.ceil(checkpoint['example'] / args.batch_size))
+                print("=> set start_step to", args.start_step)
+
+            if 'optimizer_diff' in checkpoint:
+                try:
+                    model.optimizer_diff.load_state_dict(checkpoint['optimizer_diff'])
+                    print("=> optimizer_diff state loaded")
+                except Exception as e:
+                    print("=> WARNING: could not load optimizer_diff:", str(e))
+            else:
+                print("=> WARNING: optimizer_diff not found in checkpoint")
+        else:
+            print(f"=> no checkpoint found at '{args.restore_from}'")
+    else:
+        print("NO checkpoint found!")
+
+    setup_seed(args.random_seed)
+    trainloader = data.DataLoader(MHAD(data_dir=data_dir,
+                                       image_size=INPUT_SIZE,
+                                       num_frames=N_FRAMES,
+                                       color_jitter=True,
+                                       split_train_test=True,
+                                       sampling=frame_sampling,
+                                       mean=MEAN),
+                                  batch_size=args.batch_size,
+                                  shuffle=True, num_workers=args.num_workers,
+                                  pin_memory=True)
+
+    batch_time = AverageMeter()
+    data_time = AverageMeter()
+
+    losses = AverageMeter()
+    losses_rec = AverageMeter()
+    losses_warp = AverageMeter()
+
+    cnt = 0
+    actual_step = args.start_step
+    start_epoch = int(math.ceil((args.start_step * args.batch_size)/NUM_EXAMPLES_PER_EPOCH))
+    epoch_cnt = start_epoch
+    for param_group in model.optimizer_diff.param_groups:
+        if 'initial_lr' not in param_group:
+            param_group['initial_lr'] = param_group['lr']
+    scheduler = MultiStepLR(model.optimizer_diff, epoch_milestones, gamma=0.1, last_epoch=start_epoch - 1)
+    print("epoch %d, lr= %.7f" % (epoch_cnt, model.optimizer_diff.param_groups[0]["lr"]))
+
+    while actual_step < args.final_step:
+        iter_end = timeit.default_timer()
+
+        for i_iter, batch in enumerate(trainloader):
+            actual_step = int(args.start_step + cnt)
+            data_time.update(timeit.default_timer() - iter_end)
+
+            real_vids, ref_texts, real_names = batch
+            # use first frame of each video as reference frame
+            ref_imgs = real_vids[:, :, 0, :, :].clone().detach()
+            bs = real_vids.size(0)
+
+            model.set_train_input(ref_img=ref_imgs, real_vid=real_vids, ref_text=ref_texts)
+            model.optimize_parameters()
+
+            batch_time.update(timeit.default_timer() - iter_end)
+            iter_end = timeit.default_timer()
+
+            losses.update(float(model.loss.detach().item()), bs)
+            losses_rec.update(float(model.rec_loss), bs)
+            losses_warp.update(float(model.rec_warp_loss), bs)
+
+            if actual_step % args.print_freq == 0:
+                print('iter: [{0}]{1}/{2}\t'
+                      'loss {loss.val:.7f} ({loss.avg:.7f})\t'
+                      'loss_rec {loss_rec.val:.4f} ({loss_rec.avg:.4f})\t'
+                      'loss_warp {loss_warp.val:.4f} ({loss_warp.avg:.4f})'
+                    .format(
+                    cnt, actual_step, args.final_step,
+                    batch_time=batch_time,
+                    data_time=data_time,
+                    loss=losses,
+                    loss_rec=losses_rec,
+                    loss_warp=losses_warp,
+                ))
+
+            null_cond_mask = np.array(model.diffusion.denoise_fn.null_cond_mask.data.cpu().numpy(),
+                                      dtype=np.uint8)
+
+            if actual_step % args.save_img_freq == 0:
+                msk_size = ref_imgs.shape[-1]
+                save_src_img = sample_img(ref_imgs)
+                save_tar_img = sample_img(real_vids[:, :, N_FRAMES//2, :, :])
+                save_real_out_img = sample_img(model.real_out_vid[:, :, N_FRAMES//2, :, :])
+                save_real_warp_img = sample_img(model.real_warped_vid[:, :, N_FRAMES//2, :, :])
+                save_fake_out_img = sample_img(model.fake_out_vid[:, :, N_FRAMES//2, :, :])
+                save_fake_warp_img = sample_img(model.fake_warped_vid[:, :, N_FRAMES//2, :, :])
+                save_real_grid = grid2fig(model.real_vid_grid[0, :, N_FRAMES//2].permute((1, 2, 0)).data.cpu().numpy(),
+                                          grid_size=32, img_size=msk_size)
+                save_fake_grid = grid2fig(model.fake_vid_grid[0, :, N_FRAMES//2].permute((1, 2, 0)).data.cpu().numpy(),
+                                          grid_size=32, img_size=msk_size)
+                save_real_conf = conf2fig(model.real_vid_conf[0, :, N_FRAMES//2])
+                save_fake_conf = conf2fig(model.fake_vid_conf[0, :, N_FRAMES//2])
+                new_im = Image.new('RGB', (msk_size * 5, msk_size * 2))
+                new_im.paste(Image.fromarray(save_src_img, 'RGB'), (0, 0))
+                new_im.paste(Image.fromarray(save_tar_img, 'RGB'), (0, msk_size))
+                new_im.paste(Image.fromarray(save_real_out_img, 'RGB'), (msk_size, 0))
+                new_im.paste(Image.fromarray(save_real_warp_img, 'RGB'), (msk_size, msk_size))
+                new_im.paste(Image.fromarray(save_fake_out_img, 'RGB'), (msk_size * 2, 0))
+                new_im.paste(Image.fromarray(save_fake_warp_img, 'RGB'), (msk_size * 2, msk_size))
+                new_im.paste(Image.fromarray(save_real_grid, 'RGB'), (msk_size * 3, 0))
+                new_im.paste(Image.fromarray(save_fake_grid, 'RGB'), (msk_size * 3, msk_size))
+                new_im.paste(Image.fromarray(save_real_conf, 'L'), (msk_size * 4, 0))
+                new_im.paste(Image.fromarray(save_fake_conf, 'L'), (msk_size * 4, msk_size))
+                new_im_name = 'B' + format(args.batch_size, "04d") + '_S' + format(actual_step, "06d") \
+                              + '_' + real_names[0] + "_%d.png" % (null_cond_mask[0])
+                new_im_file = os.path.join(args.img_dir, new_im_name)
+                new_im.save(new_im_file)
+
+            if actual_step % args.save_vid_freq == 0 and cnt != 0:
+                print("saving video...")
+                num_frames = real_vids.size(2)
+                msk_size = ref_imgs.shape[-1]
+                new_im_arr_list = []
+                save_src_img = sample_img(ref_imgs)
+                for nf in range(num_frames):
+                    save_tar_img = sample_img(real_vids[:, :, nf, :, :])
+                    save_real_out_img = sample_img(model.real_out_vid[:, :, nf, :, :])
+                    save_real_warp_img = sample_img(model.real_warped_vid[:, :, nf, :, :])
+                    save_fake_out_img = sample_img(model.fake_out_vid[:, :, nf, :, :])
+                    save_fake_warp_img = sample_img(model.fake_warped_vid[:, :, nf, :, :])
+                    save_real_grid = grid2fig(
+                        model.real_vid_grid[0, :, nf].permute((1, 2, 0)).data.cpu().numpy(),
+                        grid_size=32, img_size=msk_size)
+                    save_fake_grid = grid2fig(
+                        model.fake_vid_grid[0, :, nf].permute((1, 2, 0)).data.cpu().numpy(),
+                        grid_size=32, img_size=msk_size)
+                    save_real_conf = conf2fig(model.real_vid_conf[0, :, nf])
+                    save_fake_conf = conf2fig(model.fake_vid_conf[0, :, nf])
+                    new_im = Image.new('RGB', (msk_size * 5, msk_size * 2))
+                    new_im.paste(Image.fromarray(save_src_img, 'RGB'), (0, 0))
+                    new_im.paste(Image.fromarray(save_tar_img, 'RGB'), (0, msk_size))
+                    new_im.paste(Image.fromarray(save_real_out_img, 'RGB'), (msk_size, 0))
+                    new_im.paste(Image.fromarray(save_real_warp_img, 'RGB'), (msk_size, msk_size))
+                    new_im.paste(Image.fromarray(save_fake_out_img, 'RGB'), (msk_size * 2, 0))
+                    new_im.paste(Image.fromarray(save_fake_warp_img, 'RGB'), (msk_size * 2, msk_size))
+                    new_im.paste(Image.fromarray(save_real_grid, 'RGB'), (msk_size * 3, 0))
+                    new_im.paste(Image.fromarray(save_fake_grid, 'RGB'), (msk_size * 3, msk_size))
+                    new_im.paste(Image.fromarray(save_real_conf, 'L'), (msk_size * 4, 0))
+                    new_im.paste(Image.fromarray(save_fake_conf, 'L'), (msk_size * 4, msk_size))
+                    new_im_arr = np.array(new_im)
+                    new_im_arr_list.append(new_im_arr)
+                new_vid_name = 'B' + format(args.batch_size, "04d") + '_S' + format(actual_step, "06d") \
+                                + '_' + real_names[0] + "_%d.gif" % (null_cond_mask[0])
+                new_vid_file = os.path.join(VIDSHOT_DIR, new_vid_name)
+                imageio.mimsave(new_vid_file, new_im_arr_list)
+
+            # sampling
+            if actual_step % args.sample_vid_freq == 0 and cnt != 0:
+                print("sampling video...")
+                model.set_sample_input(sample_img=ref_imgs[0].unsqueeze(dim=0),
+                                       sample_text=[ref_texts[0]])
+                model.sample_one_video(cond_scale=1.0)
+                num_frames = real_vids.size(2)
+                msk_size = ref_imgs.shape[-1]
+                new_im_arr_list = []
+                save_src_img = sample_img(ref_imgs)
+                for nf in range(num_frames):
+                    save_tar_img = sample_img(real_vids[:, :, nf, :, :])
+                    save_real_out_img = sample_img(model.real_out_vid[:, :, nf, :, :])
+                    save_real_warp_img = sample_img(model.real_warped_vid[:, :, nf, :, :])
+                    save_sample_out_img = sample_img(model.sample_out_vid[:, :, nf, :, :])
+                    save_sample_warp_img = sample_img(model.sample_warped_vid[:, :, nf, :, :])
+                    save_real_grid = grid2fig(
+                        model.real_vid_grid[0, :, nf].permute((1, 2, 0)).data.cpu().numpy(),
+                        grid_size=32, img_size=msk_size)
+                    save_fake_grid = grid2fig(
+                        model.sample_vid_grid[0, :, nf].permute((1, 2, 0)).data.cpu().numpy(),
+                        grid_size=32, img_size=msk_size)
+                    save_real_conf = conf2fig(model.real_vid_conf[0, :, nf])
+                    save_fake_conf = conf2fig(model.fake_vid_conf[0, :, nf])
+                    new_im = Image.new('RGB', (msk_size * 5, msk_size * 2))
+                    new_im.paste(Image.fromarray(save_src_img, 'RGB'), (0, 0))
+                    new_im.paste(Image.fromarray(save_tar_img, 'RGB'), (0, msk_size))
+                    new_im.paste(Image.fromarray(save_real_out_img, 'RGB'), (msk_size, 0))
+                    new_im.paste(Image.fromarray(save_real_warp_img, 'RGB'), (msk_size, msk_size))
+                    new_im.paste(Image.fromarray(save_sample_out_img, 'RGB'), (msk_size * 2, 0))
+                    new_im.paste(Image.fromarray(save_sample_warp_img, 'RGB'), (msk_size * 2, msk_size))
+                    new_im.paste(Image.fromarray(save_real_grid, 'RGB'), (msk_size * 3, 0))
+                    new_im.paste(Image.fromarray(save_fake_grid, 'RGB'), (msk_size * 3, msk_size))
+                    new_im.paste(Image.fromarray(save_real_conf, 'L'), (msk_size * 4, 0))
+                    new_im.paste(Image.fromarray(save_fake_conf, 'L'), (msk_size * 4, msk_size))
+                    new_im_arr = np.array(new_im)
+                    new_im_arr_list.append(new_im_arr)
+                new_vid_name = 'B' + format(args.batch_size, "04d") + '_S' + format(actual_step, "06d") \
+                                + '_' + real_names[0] + ".gif"
+                new_vid_file = os.path.join(SAMPLE_DIR, new_vid_name)
+                imageio.mimsave(new_vid_file, new_im_arr_list)
+
+            # save model at i-th step
+            if actual_step % args.save_pred_every == 0 and cnt != 0:
+                print('taking snapshot ...')
+                torch.save({'example': actual_step * args.batch_size,
+                            'diffusion': model.diffusion.state_dict(),
+                            'optimizer_diff': model.optimizer_diff.state_dict()},
+                           osp.join(args.snapshot_dir,
+                                    'flowdiff_' + format(args.batch_size, "04d") + '_S' + format(actual_step, "06d") + '.pth'))
+
+            # update saved model
+            if actual_step % args.update_pred_every == 0 and cnt != 0:
+                print('updating saved snapshot ...')
+                torch.save({'example': actual_step * args.batch_size,
+                            'diffusion': model.diffusion.state_dict(),
+                            'optimizer_diff': model.optimizer_diff.state_dict()},
+                           osp.join(args.snapshot_dir, 'flowdiff.pth'))
+
+            if actual_step >= args.final_step:
+                break
+
+            cnt += 1
+
+        scheduler.step()
+        epoch_cnt += 1
+        print("epoch %d, lr= %.7f" % (epoch_cnt, model.optimizer_diff.param_groups[0]["lr"]))
+
+    print('save the final model ...')
+    torch.save({'example': actual_step * args.batch_size,
+                'diffusion': model.diffusion.state_dict(),
+                'optimizer_diff': model.optimizer_diff.state_dict()},
+               osp.join(args.snapshot_dir,
+                        'flowdiff_' + format(args.batch_size, "04d") + '_S' + format(actual_step, "06d") + '.pth'))
+    end = timeit.default_timer()
+    print(end - start, 'seconds')
+
+
+class AverageMeter(object):
+    """Computes and stores the average and current value"""
+
+    def __init__(self):
+        self.reset()
+
+    def reset(self):
+        self.val = 0
+        self.avg = 0
+        self.sum = 0
+        self.count = 0
+
+    def update(self, val, n=1):
+        self.val = val
+        self.sum += val * n
+        self.count += n
+        self.avg = self.sum / self.count
+
+
+def setup_seed(seed):
+    torch.manual_seed(seed)
+    torch.cuda.manual_seed_all(seed)
+    np.random.seed(seed)
+    random.seed(seed)
+    torch.backends.cudnn.deterministic = True
+
+
+if __name__ == '__main__':
+    main()